lockfileVersion: '9.0'

settings:
  autoInstallPeers: true
  excludeLinksFromLockfile: false

importers:

  .:
    devDependencies:
      '@actions/core':
        specifier: ^1.11.1
        version: 1.11.1
      '@eslint/js':
        specifier: ^9.22.0
        version: 9.22.0
      '@playwright/test':
        specifier: ^1.51.0
        version: 1.51.0
      '@types/babel__core':
        specifier: ^7.20.5
        version: 7.20.5
      '@types/node':
        specifier: ^22.13.10
        version: 22.13.10
      '@types/react':
        specifier: ^19.0.10
        version: 19.0.10
      '@types/react-dom':
        specifier: ^19.0.4
        version: 19.0.4(@types/react@19.0.10)
      eslint:
        specifier: ^9.22.0
        version: 9.22.0(jiti@2.4.2)
      eslint-import-resolver-typescript:
        specifier: ^3.8.3
        version: 3.8.3(eslint-plugin-import@2.31.0)(eslint@9.22.0(jiti@2.4.2))
      eslint-plugin-import:
        specifier: ^2.31.0
        version: 2.31.0(@typescript-eslint/parser@8.26.0(eslint@9.22.0(jiti@2.4.2))(typescript@5.8.2))(eslint-import-resolver-typescript@3.8.3)(eslint@9.22.0(jiti@2.4.2))
      eslint-plugin-react:
        specifier: ^7.37.4
        version: 7.37.4(eslint@9.22.0(jiti@2.4.2))
      eslint-plugin-react-hooks:
        specifier: ^5.2.0
        version: 5.2.0(eslint@9.22.0(jiti@2.4.2))
      prettier:
        specifier: ^3.5.3
        version: 3.5.3
      prettier-plugin-tailwindcss:
        specifier: ^0.6.11
        version: 0.6.11(prettier@3.5.3)
      terminate:
        specifier: ^2.8.0
        version: 2.8.0
      typescript:
        specifier: ^5.8.2
        version: 5.8.2
      typescript-eslint:
        specifier: ^8.26.0
        version: 8.26.0(eslint@9.22.0(jiti@2.4.2))(typescript@5.8.2)
      wait-port:
        specifier: ^1.1.0
        version: 1.1.0
      waku:
        specifier: workspace:*
        version: link:packages/waku

  e2e/fixtures/broken-links:
    dependencies:
      react:
        specifier: 19.0.0
        version: 19.0.0
      react-dom:
        specifier: 19.0.0
        version: 19.0.0(react@19.0.0)
      react-server-dom-webpack:
        specifier: 19.0.0
        version: 19.0.0(react-dom@19.0.0(react@19.0.0))(react@19.0.0)(webpack@5.98.0)
      serve:
        specifier: ^14.2.4
        version: 14.2.4
      waku:
        specifier: workspace:*
        version: link:../../../packages/waku
    devDependencies:
      '@types/react':
        specifier: ^19.0.10
        version: 19.0.10
      '@types/react-dom':
        specifier: ^19.0.4
        version: 19.0.4(@types/react@19.0.10)
      typescript:
        specifier: ^5.8.2
        version: 5.8.2

  e2e/fixtures/create-pages:
    dependencies:
      react:
        specifier: 19.0.0
        version: 19.0.0
      react-dom:
        specifier: 19.0.0
        version: 19.0.0(react@19.0.0)
      react-error-boundary:
        specifier: 5.0.0
        version: 5.0.0(react@19.0.0)
      react-server-dom-webpack:
        specifier: 19.0.0
        version: 19.0.0(react-dom@19.0.0(react@19.0.0))(react@19.0.0)(webpack@5.98.0)
      waku:
        specifier: workspace:*
        version: link:../../../packages/waku
    devDependencies:
      '@types/react':
        specifier: ^19.0.10
        version: 19.0.10
      '@types/react-dom':
        specifier: ^19.0.4
        version: 19.0.4(@types/react@19.0.10)
      server-only:
        specifier: ^0.0.1
        version: 0.0.1
      typescript:
        specifier: ^5.8.2
        version: 5.8.2

  e2e/fixtures/define-router:
    dependencies:
      react:
        specifier: 19.0.0
        version: 19.0.0
      react-dom:
        specifier: 19.0.0
        version: 19.0.0(react@19.0.0)
      react-server-dom-webpack:
        specifier: 19.0.0
        version: 19.0.0(react-dom@19.0.0(react@19.0.0))(react@19.0.0)(webpack@5.98.0)
      waku:
        specifier: workspace:*
        version: link:../../../packages/waku
    devDependencies:
      '@types/react':
        specifier: ^19.0.10
        version: 19.0.10
      '@types/react-dom':
        specifier: ^19.0.4
        version: 19.0.4(@types/react@19.0.10)
      typescript:
        specifier: ^5.8.2
        version: 5.8.2

  e2e/fixtures/fs-router:
    dependencies:
      react:
        specifier: 19.0.0
        version: 19.0.0
      react-dom:
        specifier: 19.0.0
        version: 19.0.0(react@19.0.0)
      react-server-dom-webpack:
        specifier: 19.0.0
        version: 19.0.0(react-dom@19.0.0(react@19.0.0))(react@19.0.0)(webpack@5.98.0)
      waku:
        specifier: workspace:*
        version: link:../../../packages/waku
    devDependencies:
      '@types/react':
        specifier: ^19.0.10
        version: 19.0.10
      '@types/react-dom':
        specifier: ^19.0.4
        version: 19.0.4(@types/react@19.0.10)
      typescript:
        specifier: ^5.8.2
        version: 5.8.2

  e2e/fixtures/hot-reload:
    dependencies:
      react:
        specifier: 19.0.0
        version: 19.0.0
      react-dom:
        specifier: 19.0.0
        version: 19.0.0(react@19.0.0)
      react-server-dom-webpack:
        specifier: 19.0.0
        version: 19.0.0(react-dom@19.0.0(react@19.0.0))(react@19.0.0)(webpack@5.98.0)
      waku:
        specifier: workspace:*
        version: link:../../../packages/waku
    devDependencies:
      '@types/react':
        specifier: ^19.0.10
        version: 19.0.10
      '@types/react-dom':
        specifier: ^19.0.4
        version: 19.0.4(@types/react@19.0.10)
      typescript:
        specifier: ^5.8.2
        version: 5.8.2

  e2e/fixtures/monorepo: {}

  e2e/fixtures/partial-build:
    dependencies:
      react:
        specifier: 19.0.0
        version: 19.0.0
      react-dom:
        specifier: 19.0.0
        version: 19.0.0(react@19.0.0)
      react-server-dom-webpack:
        specifier: 19.0.0
        version: 19.0.0(react-dom@19.0.0(react@19.0.0))(react@19.0.0)(webpack@5.98.0)
      serve:
        specifier: ^14.2.4
        version: 14.2.4
      waku:
        specifier: workspace:*
        version: link:../../../packages/waku
    devDependencies:
      '@types/react':
        specifier: ^19.0.10
        version: 19.0.10
      '@types/react-dom':
        specifier: ^19.0.4
        version: 19.0.4(@types/react@19.0.10)
      typescript:
        specifier: ^5.8.2
        version: 5.8.2

  e2e/fixtures/render-type:
    dependencies:
      react:
        specifier: 19.0.0
        version: 19.0.0
      react-dom:
        specifier: 19.0.0
        version: 19.0.0(react@19.0.0)
      react-server-dom-webpack:
        specifier: 19.0.0
        version: 19.0.0(react-dom@19.0.0(react@19.0.0))(react@19.0.0)(webpack@5.98.0)
      serve:
        specifier: ^14.2.4
        version: 14.2.4
      waku:
        specifier: workspace:*
        version: link:../../../packages/waku
    devDependencies:
      '@types/react':
        specifier: ^19.0.10
        version: 19.0.10
      '@types/react-dom':
        specifier: ^19.0.4
        version: 19.0.4(@types/react@19.0.10)
      typescript:
        specifier: ^5.8.2
        version: 5.8.2

  e2e/fixtures/rsc-asset:
    dependencies:
      react:
        specifier: 19.0.0
        version: 19.0.0
      react-dom:
        specifier: 19.0.0
        version: 19.0.0(react@19.0.0)
      react-server-dom-webpack:
        specifier: 19.0.0
        version: 19.0.0(react-dom@19.0.0(react@19.0.0))(react@19.0.0)(webpack@5.98.0)
      waku:
        specifier: workspace:*
        version: link:../../../packages/waku
    devDependencies:
      '@types/react':
        specifier: ^19.0.10
        version: 19.0.10
      '@types/react-dom':
        specifier: ^19.0.4
        version: 19.0.4(@types/react@19.0.10)
      typescript:
        specifier: ^5.8.2
        version: 5.8.2
      vite:
        specifier: 6.2.1
        version: 6.2.1(@types/node@22.13.10)(jiti@2.4.2)(lightningcss@1.29.2)(terser@5.39.0)(tsx@4.19.3)(yaml@2.7.0)

  e2e/fixtures/rsc-basic:
    dependencies:
      ai:
        specifier: link:modules/ai
        version: link:modules/ai
      react:
        specifier: 19.0.0
        version: 19.0.0
      react-dom:
        specifier: 19.0.0
        version: 19.0.0(react@19.0.0)
      react-server-dom-webpack:
        specifier: 19.0.0
        version: 19.0.0(react-dom@19.0.0(react@19.0.0))(react@19.0.0)(webpack@5.98.0)
      waku:
        specifier: workspace:*
        version: link:../../../packages/waku
    devDependencies:
      '@types/react':
        specifier: ^19.0.10
        version: 19.0.10
      '@types/react-dom':
        specifier: ^19.0.4
        version: 19.0.4(@types/react@19.0.10)
      typescript:
        specifier: ^5.8.2
        version: 5.8.2

  e2e/fixtures/rsc-css-modules:
    dependencies:
      react:
        specifier: 19.0.0
        version: 19.0.0
      react-dom:
        specifier: 19.0.0
        version: 19.0.0(react@19.0.0)
      react-server-dom-webpack:
        specifier: 19.0.0
        version: 19.0.0(react-dom@19.0.0(react@19.0.0))(react@19.0.0)(webpack@5.98.0)
      waku:
        specifier: workspace:*
        version: link:../../../packages/waku
    devDependencies:
      '@types/react':
        specifier: ^19.0.10
        version: 19.0.10
      '@types/react-dom':
        specifier: ^19.0.4
        version: 19.0.4(@types/react@19.0.10)
      typescript:
        specifier: ^5.8.2
        version: 5.8.2

  e2e/fixtures/ssg-performance:
    dependencies:
      react:
        specifier: 19.0.0
        version: 19.0.0
      react-dom:
        specifier: 19.0.0
        version: 19.0.0(react@19.0.0)
      react-server-dom-webpack:
        specifier: 19.0.0
        version: 19.0.0(react-dom@19.0.0(react@19.0.0))(react@19.0.0)(webpack@5.98.0)
      waku:
        specifier: workspace:*
        version: link:../../../packages/waku
    devDependencies:
      '@types/react':
        specifier: ^19.0.10
        version: 19.0.10
      '@types/react-dom':
        specifier: ^19.0.4
        version: 19.0.4(@types/react@19.0.10)
      typescript:
        specifier: ^5.8.2
        version: 5.8.2

  e2e/fixtures/ssg-wildcard:
    dependencies:
      react:
        specifier: 19.0.0
        version: 19.0.0
      react-dom:
        specifier: 19.0.0
        version: 19.0.0(react@19.0.0)
      react-server-dom-webpack:
        specifier: 19.0.0
        version: 19.0.0(react-dom@19.0.0(react@19.0.0))(react@19.0.0)(webpack@5.98.0)
      waku:
        specifier: workspace:*
        version: link:../../../packages/waku
    devDependencies:
      '@types/react':
        specifier: ^19.0.10
        version: 19.0.10
      '@types/react-dom':
        specifier: ^19.0.4
        version: 19.0.4(@types/react@19.0.10)
      typescript:
        specifier: ^5.8.2
        version: 5.8.2

  e2e/fixtures/ssr-basic:
    dependencies:
      ai:
        specifier: ^4.1.54
        version: 4.1.54(react@19.0.0)(zod@3.24.2)
      react:
        specifier: 19.0.0
        version: 19.0.0
      react-dom:
        specifier: 19.0.0
        version: 19.0.0(react@19.0.0)
      react-server-dom-webpack:
        specifier: 19.0.0
        version: 19.0.0(react-dom@19.0.0(react@19.0.0))(react@19.0.0)(webpack@5.98.0)
      waku:
        specifier: workspace:*
        version: link:../../../packages/waku
    devDependencies:
      '@types/react':
        specifier: ^19.0.10
        version: 19.0.10
      '@types/react-dom':
        specifier: ^19.0.4
        version: 19.0.4(@types/react@19.0.10)
      typescript:
        specifier: ^5.8.2
        version: 5.8.2

  e2e/fixtures/ssr-catch-error:
    dependencies:
      react:
        specifier: 19.0.0
        version: 19.0.0
      react-dom:
        specifier: 19.0.0
        version: 19.0.0(react@19.0.0)
      react-error-boundary:
        specifier: ^5.0.0
        version: 5.0.0(react@19.0.0)
      react-server-dom-webpack:
        specifier: 19.0.0
        version: 19.0.0(react-dom@19.0.0(react@19.0.0))(react@19.0.0)(webpack@5.98.0)
      waku:
        specifier: workspace:*
        version: link:../../../packages/waku
    devDependencies:
      '@types/react':
        specifier: ^19.0.10
        version: 19.0.10
      '@types/react-dom':
        specifier: ^19.0.4
        version: 19.0.4(@types/react@19.0.10)
      typescript:
        specifier: ^5.8.2
        version: 5.8.2

  e2e/fixtures/ssr-context-provider:
    dependencies:
      react:
        specifier: 19.0.0
        version: 19.0.0
      react-dom:
        specifier: 19.0.0
        version: 19.0.0(react@19.0.0)
      react-server-dom-webpack:
        specifier: 19.0.0
        version: 19.0.0(react-dom@19.0.0(react@19.0.0))(react@19.0.0)(webpack@5.98.0)
      waku:
        specifier: workspace:*
        version: link:../../../packages/waku
    devDependencies:
      '@types/react':
        specifier: ^19.0.10
        version: 19.0.10
      '@types/react-dom':
        specifier: ^19.0.4
        version: 19.0.4(@types/react@19.0.10)
      typescript:
        specifier: ^5.8.2
        version: 5.8.2

  e2e/fixtures/ssr-redirect:
    dependencies:
      react:
        specifier: 19.0.0
        version: 19.0.0
      react-dom:
        specifier: 19.0.0
        version: 19.0.0(react@19.0.0)
      react-server-dom-webpack:
        specifier: 19.0.0
        version: 19.0.0(react-dom@19.0.0(react@19.0.0))(react@19.0.0)(webpack@5.98.0)
      waku:
        specifier: workspace:*
        version: link:../../../packages/waku
    devDependencies:
      '@types/react':
        specifier: ^19.0.10
        version: 19.0.10
      '@types/react-dom':
        specifier: ^19.0.4
        version: 19.0.4(@types/react@19.0.10)
      typescript:
        specifier: ^5.8.2
        version: 5.8.2

  e2e/fixtures/ssr-swr:
    dependencies:
      react:
        specifier: 19.0.0
        version: 19.0.0
      react-dom:
        specifier: 19.0.0
        version: 19.0.0(react@19.0.0)
      react-server-dom-webpack:
        specifier: 19.0.0
        version: 19.0.0(react-dom@19.0.0(react@19.0.0))(react@19.0.0)(webpack@5.98.0)
      swr:
        specifier: ^2.3.3
        version: 2.3.3(react@19.0.0)
      waku:
        specifier: workspace:*
        version: link:../../../packages/waku
    devDependencies:
      '@types/react':
        specifier: ^19.0.10
        version: 19.0.10
      '@types/react-dom':
        specifier: ^19.0.4
        version: 19.0.4(@types/react@19.0.10)
      typescript:
        specifier: ^5.8.2
        version: 5.8.2

  e2e/fixtures/ssr-target-bundle:
    dependencies:
      react:
        specifier: 19.0.0
        version: 19.0.0
      react-dom:
        specifier: 19.0.0
        version: 19.0.0(react@19.0.0)
      react-server-dom-webpack:
        specifier: 19.0.0
        version: 19.0.0(react-dom@19.0.0(react@19.0.0))(react@19.0.0)(webpack@5.98.0)
      react-textarea-autosize:
        specifier: ^8.5.7
        version: 8.5.7(@types/react@19.0.10)(react@19.0.0)
      waku:
        specifier: workspace:*
        version: link:../../../packages/waku
    devDependencies:
      '@types/react':
        specifier: ^19.0.10
        version: 19.0.10
      '@types/react-dom':
        specifier: ^19.0.4
        version: 19.0.4(@types/react@19.0.10)
      typescript:
        specifier: ^5.8.2
        version: 5.8.2

  e2e/fixtures/use-router:
    dependencies:
      react:
        specifier: 19.0.0
        version: 19.0.0
      react-dom:
        specifier: 19.0.0
        version: 19.0.0(react@19.0.0)
      react-server-dom-webpack:
        specifier: 19.0.0
        version: 19.0.0(react-dom@19.0.0(react@19.0.0))(react@19.0.0)(webpack@5.98.0)
      waku:
        specifier: workspace:*
        version: link:../../../packages/waku
    devDependencies:
      '@types/react':
        specifier: ^19.0.10
        version: 19.0.10
      '@types/react-dom':
        specifier: ^19.0.4
        version: 19.0.4(@types/react@19.0.10)
      typescript:
        specifier: ^5.8.2
        version: 5.8.2

  examples/01_template:
    dependencies:
      react:
        specifier: 19.0.0
        version: 19.0.0
      react-dom:
        specifier: 19.0.0
        version: 19.0.0(react@19.0.0)
      react-server-dom-webpack:
        specifier: 19.0.0
        version: 19.0.0(react-dom@19.0.0(react@19.0.0))(react@19.0.0)(webpack@5.98.0)
      waku:
        specifier: 0.21.23
        version: link:../../packages/waku
    devDependencies:
      '@tailwindcss/postcss':
        specifier: 4.0.12
        version: 4.0.12
      '@types/react':
        specifier: 19.0.10
        version: 19.0.10
      '@types/react-dom':
        specifier: 19.0.4
        version: 19.0.4(@types/react@19.0.10)
      postcss:
        specifier: 8.5.3
        version: 8.5.3
      tailwindcss:
        specifier: 4.0.12
        version: 4.0.12
      typescript:
        specifier: 5.8.2
        version: 5.8.2

  examples/02_template_js:
    dependencies:
      react:
        specifier: 19.0.0
        version: 19.0.0
      react-dom:
        specifier: 19.0.0
        version: 19.0.0(react@19.0.0)
      react-server-dom-webpack:
        specifier: 19.0.0
        version: 19.0.0(react-dom@19.0.0(react@19.0.0))(react@19.0.0)(webpack@5.98.0)
      waku:
        specifier: 0.21.23
        version: link:../../packages/waku
    devDependencies:
      '@tailwindcss/postcss':
        specifier: 4.0.12
        version: 4.0.12
      postcss:
        specifier: 8.5.3
        version: 8.5.3
      tailwindcss:
        specifier: 4.0.12
        version: 4.0.12

  examples/03_demo:
    dependencies:
      react:
        specifier: 19.0.0
        version: 19.0.0
      react-dom:
        specifier: 19.0.0
        version: 19.0.0(react@19.0.0)
      react-server-dom-webpack:
        specifier: 19.0.0
        version: 19.0.0(react-dom@19.0.0(react@19.0.0))(react@19.0.0)(webpack@5.98.0)
      waku:
        specifier: 0.21.23
        version: link:../../packages/waku
    devDependencies:
      '@tailwindcss/postcss':
        specifier: 4.0.12
        version: 4.0.12
      '@types/react':
        specifier: 19.0.10
        version: 19.0.10
      '@types/react-dom':
        specifier: 19.0.4
        version: 19.0.4(@types/react@19.0.10)
      postcss:
        specifier: 8.5.3
        version: 8.5.3
      tailwindcss:
        specifier: 4.0.12
        version: 4.0.12
      typescript:
        specifier: 5.8.2
        version: 5.8.2

  examples/04_cssmodules:
    dependencies:
      react:
        specifier: 19.0.0
        version: 19.0.0
      react-dom:
        specifier: 19.0.0
        version: 19.0.0(react@19.0.0)
      react-server-dom-webpack:
        specifier: 19.0.0
        version: 19.0.0(react-dom@19.0.0(react@19.0.0))(react@19.0.0)(webpack@5.98.0)
      waku:
        specifier: 0.21.23
        version: link:../../packages/waku
    devDependencies:
      '@types/react':
        specifier: 19.0.10
        version: 19.0.10
      '@types/react-dom':
        specifier: 19.0.4
        version: 19.0.4(@types/react@19.0.10)
      typescript:
        specifier: 5.8.2
        version: 5.8.2

  examples/05_compiler:
    dependencies:
      react:
        specifier: 19.0.0
        version: 19.0.0
      react-dom:
        specifier: 19.0.0
        version: 19.0.0(react@19.0.0)
      react-server-dom-webpack:
        specifier: 19.0.0
        version: 19.0.0(react-dom@19.0.0(react@19.0.0))(react@19.0.0)(webpack@5.98.0)
      waku:
        specifier: 0.21.23
        version: link:../../packages/waku
    devDependencies:
      '@tailwindcss/postcss':
        specifier: 4.0.12
        version: 4.0.12
      '@types/react':
        specifier: 19.0.10
        version: 19.0.10
      '@types/react-dom':
        specifier: 19.0.4
        version: 19.0.4(@types/react@19.0.10)
      '@vitejs/plugin-react':
        specifier: 4.3.4
        version: 4.3.4(vite@6.2.1(@types/node@22.13.10)(jiti@2.4.2)(lightningcss@1.29.2)(terser@5.39.0)(tsx@4.19.3)(yaml@2.7.0))
      babel-plugin-react-compiler:
        specifier: 19.0.0-beta-40c6c23-20250301
        version: 19.0.0-beta-40c6c23-20250301
      postcss:
        specifier: 8.5.3
        version: 8.5.3
      tailwindcss:
        specifier: 4.0.12
        version: 4.0.12
      typescript:
        specifier: 5.8.2
        version: 5.8.2

  examples/06_form-demo:
    dependencies:
      react:
        specifier: 19.0.0
        version: 19.0.0
      react-dom:
        specifier: 19.0.0
        version: 19.0.0(react@19.0.0)
      react-server-dom-webpack:
        specifier: 19.0.0
        version: 19.0.0(react-dom@19.0.0(react@19.0.0))(react@19.0.0)(webpack@5.98.0)
      waku:
        specifier: 0.21.23
        version: link:../../packages/waku
    devDependencies:
      '@tailwindcss/postcss':
        specifier: 4.0.12
        version: 4.0.12
      '@types/react':
        specifier: 19.0.10
        version: 19.0.10
      '@types/react-dom':
        specifier: 19.0.4
        version: 19.0.4(@types/react@19.0.10)
      postcss:
        specifier: 8.5.3
        version: 8.5.3
      tailwindcss:
        specifier: 4.0.12
        version: 4.0.12
      typescript:
        specifier: 5.8.2
        version: 5.8.2

  examples/07_cloudflare:
    dependencies:
      hono:
        specifier: 4.7.4
        version: 4.7.4
      react:
        specifier: 19.0.0
        version: 19.0.0
      react-dom:
        specifier: 19.0.0
        version: 19.0.0(react@19.0.0)
      react-server-dom-webpack:
        specifier: 19.0.0
        version: 19.0.0(react-dom@19.0.0(react@19.0.0))(react@19.0.0)(webpack@5.98.0(esbuild@0.17.19))
      waku:
        specifier: 0.21.23
        version: link:../../packages/waku
      wrangler:
        specifier: 3.114.0
        version: 3.114.0
    devDependencies:
      '@tailwindcss/postcss':
        specifier: 4.0.12
        version: 4.0.12
      '@types/node':
        specifier: 22.13.10
        version: 22.13.10
      '@types/react':
        specifier: 19.0.10
        version: 19.0.10
      '@types/react-dom':
        specifier: 19.0.4
        version: 19.0.4(@types/react@19.0.10)
      miniflare:
        specifier: 3.20250224.0
        version: 3.20250224.0
      postcss:
        specifier: 8.5.3
        version: 8.5.3
      tailwindcss:
        specifier: 4.0.12
        version: 4.0.12
      typescript:
        specifier: 5.8.2
        version: 5.8.2

  examples/11_fs-router:
    dependencies:
      react:
        specifier: 19.0.0
        version: 19.0.0
      react-dom:
        specifier: 19.0.0
        version: 19.0.0(react@19.0.0)
      react-server-dom-webpack:
        specifier: 19.0.0
        version: 19.0.0(react-dom@19.0.0(react@19.0.0))(react@19.0.0)(webpack@5.98.0)
      waku:
        specifier: 0.21.23
        version: link:../../packages/waku
    devDependencies:
      '@types/react':
        specifier: 19.0.10
        version: 19.0.10
      '@types/react-dom':
        specifier: 19.0.4
        version: 19.0.4(@types/react@19.0.10)
      typescript:
        specifier: 5.8.2
        version: 5.8.2

  examples/12_nossr:
    dependencies:
      react:
        specifier: 19.0.0
        version: 19.0.0
      react-dom:
        specifier: 19.0.0
        version: 19.0.0(react@19.0.0)
      react-server-dom-webpack:
        specifier: 19.0.0
        version: 19.0.0(react-dom@19.0.0(react@19.0.0))(react@19.0.0)(webpack@5.98.0)
      waku:
        specifier: 0.21.23
        version: link:../../packages/waku
    devDependencies:
      '@tailwindcss/postcss':
        specifier: 4.0.12
        version: 4.0.12
      '@types/react':
        specifier: 19.0.10
        version: 19.0.10
      '@types/react-dom':
        specifier: 19.0.4
        version: 19.0.4(@types/react@19.0.10)
      postcss:
        specifier: 8.5.3
        version: 8.5.3
      tailwindcss:
        specifier: 4.0.12
        version: 4.0.12
      typescript:
        specifier: 5.8.2
        version: 5.8.2
      vite:
        specifier: 6.2.1
        version: 6.2.1(@types/node@22.13.10)(jiti@2.4.2)(lightningcss@1.29.2)(terser@5.39.0)(tsx@4.19.3)(yaml@2.7.0)

  examples/21_create-pages:
    dependencies:
      react:
        specifier: 19.0.0
        version: 19.0.0
      react-dom:
        specifier: 19.0.0
        version: 19.0.0(react@19.0.0)
      react-server-dom-webpack:
        specifier: 19.0.0
        version: 19.0.0(react-dom@19.0.0(react@19.0.0))(react@19.0.0)(webpack@5.98.0)
      waku:
        specifier: 0.21.23
        version: link:../../packages/waku
    devDependencies:
      '@types/react':
        specifier: 19.0.10
        version: 19.0.10
      '@types/react-dom':
        specifier: 19.0.4
        version: 19.0.4(@types/react@19.0.10)
      server-only:
        specifier: 0.0.1
        version: 0.0.1
      typescript:
        specifier: 5.8.2
        version: 5.8.2

  examples/22_define-router:
    dependencies:
      react:
        specifier: 19.0.0
        version: 19.0.0
      react-dom:
        specifier: 19.0.0
        version: 19.0.0(react@19.0.0)
      react-server-dom-webpack:
        specifier: 19.0.0
        version: 19.0.0(react-dom@19.0.0(react@19.0.0))(react@19.0.0)(webpack@5.98.0)
      waku:
        specifier: 0.21.23
        version: link:../../packages/waku
    devDependencies:
      '@types/react':
        specifier: 19.0.10
        version: 19.0.10
      '@types/react-dom':
        specifier: 19.0.4
        version: 19.0.4(@types/react@19.0.10)
      typescript:
        specifier: 5.8.2
        version: 5.8.2

  examples/31_minimal:
    dependencies:
      react:
        specifier: 19.0.0
        version: 19.0.0
      react-dom:
        specifier: 19.0.0
        version: 19.0.0(react@19.0.0)
      react-server-dom-webpack:
        specifier: 19.0.0
        version: 19.0.0(react-dom@19.0.0(react@19.0.0))(react@19.0.0)(webpack@5.98.0)
      waku:
        specifier: 0.21.23
        version: link:../../packages/waku
    devDependencies:
      '@types/react':
        specifier: 19.0.10
        version: 19.0.10
      '@types/react-dom':
        specifier: 19.0.4
        version: 19.0.4(@types/react@19.0.10)
      typescript:
        specifier: 5.8.2
        version: 5.8.2

  examples/32_minimal_js:
    dependencies:
      react:
        specifier: 19.0.0
        version: 19.0.0
      react-dom:
        specifier: 19.0.0
        version: 19.0.0(react@19.0.0)
      react-server-dom-webpack:
        specifier: 19.0.0
        version: 19.0.0(react-dom@19.0.0(react@19.0.0))(react@19.0.0)(webpack@5.98.0)
      waku:
        specifier: 0.21.23
        version: link:../../packages/waku

  examples/33_promise:
    dependencies:
      react:
        specifier: 19.0.0
        version: 19.0.0
      react-dom:
        specifier: 19.0.0
        version: 19.0.0(react@19.0.0)
      react-server-dom-webpack:
        specifier: 19.0.0
        version: 19.0.0(react-dom@19.0.0(react@19.0.0))(react@19.0.0)(webpack@5.98.0)
      waku:
        specifier: 0.21.23
        version: link:../../packages/waku
    devDependencies:
      '@types/react':
        specifier: 19.0.10
        version: 19.0.10
      '@types/react-dom':
        specifier: 19.0.4
        version: 19.0.4(@types/react@19.0.10)
      typescript:
        specifier: 5.8.2
        version: 5.8.2

  examples/34_functions:
    dependencies:
      react:
        specifier: 19.0.0
        version: 19.0.0
      react-dom:
        specifier: 19.0.0
        version: 19.0.0(react@19.0.0)
      react-server-dom-webpack:
        specifier: 19.0.0
        version: 19.0.0(react-dom@19.0.0(react@19.0.0))(react@19.0.0)(webpack@5.98.0)
      react-wrap-balancer:
        specifier: 1.1.1
        version: 1.1.1(react@19.0.0)
      waku:
        specifier: 0.21.23
        version: link:../../packages/waku
    devDependencies:
      '@types/react':
        specifier: 19.0.10
        version: 19.0.10
      '@types/react-dom':
        specifier: 19.0.4
        version: 19.0.4(@types/react@19.0.10)
      typescript:
        specifier: 5.8.2
        version: 5.8.2

  examples/35_nesting:
    dependencies:
      react:
        specifier: 19.0.0
        version: 19.0.0
      react-dom:
        specifier: 19.0.0
        version: 19.0.0(react@19.0.0)
      react-server-dom-webpack:
        specifier: 19.0.0
        version: 19.0.0(react-dom@19.0.0(react@19.0.0))(react@19.0.0)(webpack@5.98.0)
      waku:
        specifier: 0.21.23
        version: link:../../packages/waku
    devDependencies:
      '@types/react':
        specifier: 19.0.10
        version: 19.0.10
      '@types/react-dom':
        specifier: 19.0.4
        version: 19.0.4(@types/react@19.0.10)
      typescript:
        specifier: 5.8.2
        version: 5.8.2

  examples/36_form:
    dependencies:
      react:
        specifier: 19.0.0
        version: 19.0.0
      react-dom:
        specifier: 19.0.0
        version: 19.0.0(react@19.0.0)
      react-server-dom-webpack:
        specifier: 19.0.0
        version: 19.0.0(react-dom@19.0.0(react@19.0.0))(react@19.0.0)(webpack@5.98.0)
      waku:
        specifier: 0.21.23
        version: link:../../packages/waku
    devDependencies:
      '@types/react':
        specifier: 19.0.10
        version: 19.0.10
      '@types/react-dom':
        specifier: 19.0.4
        version: 19.0.4(@types/react@19.0.10)
      typescript:
        specifier: 5.8.2
        version: 5.8.2

  examples/37_css:
    dependencies:
      '@stylexjs/stylex':
        specifier: 0.11.1
        version: 0.11.1
      '@vanilla-extract/css':
        specifier: 1.17.1
        version: 1.17.1
      classnames:
        specifier: 2.3.2
        version: 2.3.2
      react:
        specifier: 19.0.0
        version: 19.0.0
      react-dom:
        specifier: 19.0.0
        version: 19.0.0(react@19.0.0)
      react-server-dom-webpack:
        specifier: 19.0.0
        version: 19.0.0(react-dom@19.0.0(react@19.0.0))(react@19.0.0)(webpack@5.98.0)
      waku:
        specifier: 0.21.23
        version: link:../../packages/waku
    devDependencies:
      '@types/react':
        specifier: 19.0.10
        version: 19.0.10
      '@types/react-dom':
        specifier: 19.0.4
        version: 19.0.4(@types/react@19.0.10)
      '@vanilla-extract/vite-plugin':
        specifier: 4.0.19
        version: 4.0.19(@types/node@22.13.10)(lightningcss@1.29.2)(terser@5.39.0)(vite@6.2.1(@types/node@22.13.10)(jiti@2.4.2)(lightningcss@1.29.2)(terser@5.39.0)(tsx@4.19.3)(yaml@2.7.0))
      typescript:
        specifier: 5.8.2
        version: 5.8.2
      vite:
        specifier: 6.2.1
        version: 6.2.1(@types/node@22.13.10)(jiti@2.4.2)(lightningcss@1.29.2)(terser@5.39.0)(tsx@4.19.3)(yaml@2.7.0)
      vite-plugin-stylex-dev:
        specifier: 0.7.5
        version: 0.7.5(rollup@4.35.0)

  examples/38_cookies:
    dependencies:
      cookie:
        specifier: 1.0.2
        version: 1.0.2
      hono:
        specifier: 4.7.4
        version: 4.7.4
      react:
        specifier: 19.0.0
        version: 19.0.0
      react-dom:
        specifier: 19.0.0
        version: 19.0.0(react@19.0.0)
      react-server-dom-webpack:
        specifier: 19.0.0
        version: 19.0.0(react-dom@19.0.0(react@19.0.0))(react@19.0.0)(webpack@5.98.0)
      waku:
        specifier: 0.21.23
        version: link:../../packages/waku
    devDependencies:
      '@types/cookie':
        specifier: 1.0.0
        version: 1.0.0
      '@types/node':
        specifier: 22.13.10
        version: 22.13.10
      '@types/react':
        specifier: 19.0.10
        version: 19.0.10
      '@types/react-dom':
        specifier: 19.0.4
        version: 19.0.4(@types/react@19.0.10)
      typescript:
        specifier: 5.8.2
        version: 5.8.2

  examples/39_api:
    dependencies:
      react:
        specifier: 19.0.0
        version: 19.0.0
      react-dom:
        specifier: 19.0.0
        version: 19.0.0(react@19.0.0)
      react-server-dom-webpack:
        specifier: 19.0.0
        version: 19.0.0(react-dom@19.0.0(react@19.0.0))(react@19.0.0)(webpack@5.98.0)
      waku:
        specifier: 0.21.23
        version: link:../../packages/waku
    devDependencies:
      '@types/react':
        specifier: 19.0.10
        version: 19.0.10
      '@types/react-dom':
        specifier: 19.0.4
        version: 19.0.4(@types/react@19.0.10)
      typescript:
        specifier: 5.8.2
        version: 5.8.2

  examples/41_path-alias:
    dependencies:
      react:
        specifier: 19.0.0
        version: 19.0.0
      react-dom:
        specifier: 19.0.0
        version: 19.0.0(react@19.0.0)
      react-server-dom-webpack:
        specifier: 19.0.0
        version: 19.0.0(react-dom@19.0.0(react@19.0.0))(react@19.0.0)(webpack@5.98.0)
      waku:
        specifier: 0.21.23
        version: link:../../packages/waku
    devDependencies:
      '@types/react':
        specifier: 19.0.10
        version: 19.0.10
      '@types/react-dom':
        specifier: 19.0.4
        version: 19.0.4(@types/react@19.0.10)
      typescript:
        specifier: 5.8.2
        version: 5.8.2
      vite:
        specifier: 6.2.1
        version: 6.2.1(@types/node@22.13.10)(jiti@2.4.2)(lightningcss@1.29.2)(terser@5.39.0)(tsx@4.19.3)(yaml@2.7.0)
      vite-tsconfig-paths:
        specifier: 5.1.4
        version: 5.1.4(typescript@5.8.2)(vite@6.2.1(@types/node@22.13.10)(jiti@2.4.2)(lightningcss@1.29.2)(terser@5.39.0)(tsx@4.19.3)(yaml@2.7.0))

  examples/42_react-tweet:
    dependencies:
      react:
        specifier: 19.0.0
        version: 19.0.0
      react-dom:
        specifier: 19.0.0
        version: 19.0.0(react@19.0.0)
      react-server-dom-webpack:
        specifier: 19.0.0
        version: 19.0.0(react-dom@19.0.0(react@19.0.0))(react@19.0.0)(webpack@5.98.0)
      react-tweet:
        specifier: ^3.2.2
        version: 3.2.2(react-dom@19.0.0(react@19.0.0))(react@19.0.0)
      waku:
        specifier: 0.21.23
        version: link:../../packages/waku
    devDependencies:
      '@tailwindcss/postcss':
        specifier: 4.0.12
        version: 4.0.12
      '@types/react':
        specifier: 19.0.10
        version: 19.0.10
      '@types/react-dom':
        specifier: 19.0.4
        version: 19.0.4(@types/react@19.0.10)
      postcss:
        specifier: 8.5.3
        version: 8.5.3
      tailwindcss:
        specifier: 4.0.12
        version: 4.0.12
      typescript:
        specifier: 5.8.2
        version: 5.8.2

  examples/43_weave-render:
    dependencies:
      react:
        specifier: 19.0.0
        version: 19.0.0
      react-dom:
        specifier: 19.0.0
        version: 19.0.0(react@19.0.0)
      react-server-dom-webpack:
        specifier: 19.0.0
        version: 19.0.0(react-dom@19.0.0(react@19.0.0))(react@19.0.0)(webpack@5.98.0)
      waku:
        specifier: 0.21.23
        version: link:../../packages/waku
    devDependencies:
      '@types/react':
        specifier: 19.0.10
        version: 19.0.10
      '@types/react-dom':
        specifier: 19.0.4
        version: 19.0.4(@types/react@19.0.10)
      server-only:
        specifier: 0.0.1
        version: 0.0.1
      typescript:
        specifier: 5.8.2
        version: 5.8.2

  examples/45_view-transitions:
    dependencies:
      react:
        specifier: 19.0.0
        version: 19.0.0
      react-dom:
        specifier: 19.0.0
        version: 19.0.0(react@19.0.0)
      react-server-dom-webpack:
        specifier: 19.0.0
        version: 19.0.0(react-dom@19.0.0(react@19.0.0))(react@19.0.0)(webpack@5.98.0)
      waku:
        specifier: 0.21.23
        version: link:../../packages/waku
    devDependencies:
      '@types/react':
        specifier: 19.0.10
        version: 19.0.10
      '@types/react-dom':
        specifier: 19.0.4
        version: 19.0.4(@types/react@19.0.10)
      typescript:
        specifier: 5.8.2
        version: 5.8.2

  examples/51_spa:
    dependencies:
      react:
        specifier: 19.0.0
        version: 19.0.0
      react-dom:
        specifier: 19.0.0
        version: 19.0.0(react@19.0.0)
      react-server-dom-webpack:
        specifier: 19.0.0
        version: 19.0.0(react-dom@19.0.0(react@19.0.0))(react@19.0.0)(webpack@5.98.0)
      waku:
        specifier: 0.21.23
        version: link:../../packages/waku
    devDependencies:
      '@types/react':
        specifier: 19.0.10
        version: 19.0.10
      '@types/react-dom':
        specifier: 19.0.4
        version: 19.0.4(@types/react@19.0.10)
      typescript:
        specifier: 5.8.2
        version: 5.8.2

  examples/52_tanstack-router:
    dependencies:
      '@tanstack/react-router':
        specifier: 1.114.4
        version: 1.114.4(react-dom@19.0.0(react@19.0.0))(react@19.0.0)
      '@tanstack/router-devtools':
        specifier: 1.114.4
        version: 1.114.4(@tanstack/react-router@1.114.4(react-dom@19.0.0(react@19.0.0))(react@19.0.0))(@tanstack/router-devtools-core@1.114.3(@tanstack/router-core@1.114.3)(csstype@3.1.3)(solid-js@1.9.5)(tiny-invariant@1.3.3))(csstype@3.1.3)(react-dom@19.0.0(react@19.0.0))(react@19.0.0)
      react:
        specifier: 19.0.0
        version: 19.0.0
      react-dom:
        specifier: 19.0.0
        version: 19.0.0(react@19.0.0)
      react-server-dom-webpack:
        specifier: 19.0.0
        version: 19.0.0(react-dom@19.0.0(react@19.0.0))(react@19.0.0)(webpack@5.98.0)
      waku:
        specifier: 0.21.23
        version: link:../../packages/waku
    devDependencies:
      '@types/react':
        specifier: 19.0.10
        version: 19.0.10
      '@types/react-dom':
        specifier: 19.0.4
        version: 19.0.4(@types/react@19.0.10)
      typescript:
        specifier: 5.8.2
        version: 5.8.2

  examples/53_islands:
    dependencies:
      react:
        specifier: 19.0.0
        version: 19.0.0
      react-dom:
        specifier: 19.0.0
        version: 19.0.0(react@19.0.0)
      react-server-dom-webpack:
        specifier: 19.0.0
        version: 19.0.0(react-dom@19.0.0(react@19.0.0))(react@19.0.0)(webpack@5.98.0)
      waku:
        specifier: 0.21.23
        version: link:../../packages/waku
    devDependencies:
      '@types/react':
        specifier: 19.0.10
        version: 19.0.10
      '@types/react-dom':
        specifier: 19.0.4
        version: 19.0.4(@types/react@19.0.10)
      typescript:
        specifier: 5.8.2
        version: 5.8.2

  examples/54_jotai:
    dependencies:
      jotai:
        specifier: 2.12.1
        version: 2.12.1(@types/react@19.0.10)(react@19.0.0)
      react:
        specifier: 19.0.0
        version: 19.0.0
      react-dom:
        specifier: 19.0.0
        version: 19.0.0(react@19.0.0)
      react-server-dom-webpack:
        specifier: 19.0.0
        version: 19.0.0(react-dom@19.0.0(react@19.0.0))(react@19.0.0)(webpack@5.98.0)
      waku:
        specifier: 0.21.23
        version: link:../../packages/waku
    devDependencies:
      '@types/react':
        specifier: 19.0.10
        version: 19.0.10
      '@types/react-dom':
        specifier: 19.0.4
        version: 19.0.4(@types/react@19.0.10)
      typescript:
        specifier: 5.8.2
        version: 5.8.2

  packages/create-waku:
    devDependencies:
      '@clack/prompts':
        specifier: ^0.10.0
        version: 0.10.0
      '@types/fs-extra':
        specifier: ^11.0.4
        version: 11.0.4
      '@types/tar':
        specifier: ^6.1.13
        version: 6.1.13
      fs-extra:
        specifier: ^11.3.0
        version: 11.3.0
      picocolors:
        specifier: ^1.1.1
        version: 1.1.1
      tar:
        specifier: ^7.4.3
        version: 7.4.3
      tsup:
        specifier: ^8.4.0
<<<<<<< HEAD
        version: 8.4.0(@swc/core@1.11.4(@swc/helpers@0.5.15))(jiti@2.4.2)(postcss@8.5.3)(tsx@4.19.3)(typescript@5.7.3)(yaml@2.7.0)
=======
        version: 8.4.0(@swc/core@1.11.8)(jiti@2.4.2)(postcss@8.5.3)(tsx@4.19.3)(typescript@5.8.2)(yaml@2.7.0)
>>>>>>> 7d113418
      update-check:
        specifier: ^1.5.4
        version: 1.5.4

  packages/waku:
    dependencies:
      '@hono/node-server':
        specifier: 1.13.8
        version: 1.13.8(hono@4.7.4)
      '@swc/core':
        specifier: 1.11.8
        version: 1.11.8(@swc/helpers@0.5.15)
      '@vitejs/plugin-react':
        specifier: 4.3.4
        version: 4.3.4(vite@6.2.1(@types/node@22.13.10)(jiti@2.4.2)(lightningcss@1.29.2)(terser@5.39.0)(tsx@4.19.3)(yaml@2.7.0))
      dotenv:
        specifier: 16.4.7
        version: 16.4.7
      hono:
        specifier: 4.7.4
        version: 4.7.4
      rsc-html-stream:
        specifier: 0.0.4
        version: 0.0.4
      vite:
        specifier: 6.2.1
        version: 6.2.1(@types/node@22.13.10)(jiti@2.4.2)(lightningcss@1.29.2)(terser@5.39.0)(tsx@4.19.3)(yaml@2.7.0)
    devDependencies:
      '@netlify/functions':
        specifier: ^3.0.1
        version: 3.0.1
      '@swc/cli':
        specifier: ^0.6.0
        version: 0.6.0(@swc/core@1.11.8(@swc/helpers@0.5.15))(chokidar@4.0.3)
      react:
        specifier: 19.0.0
        version: 19.0.0
      react-dom:
        specifier: 19.0.0
        version: 19.0.0(react@19.0.0)
      react-server-dom-webpack:
        specifier: 19.0.0
        version: 19.0.0(react-dom@19.0.0(react@19.0.0))(react@19.0.0)(webpack@5.98.0(@swc/core@1.11.8(@swc/helpers@0.5.15)))
      rollup:
        specifier: ^4.35.0
        version: 4.35.0
      ts-expect:
        specifier: ^1.3.0
        version: 1.3.0
      vitest:
        specifier: 3.0.8
        version: 3.0.8(@types/debug@4.1.12)(@types/node@22.13.10)(jiti@2.4.2)(lightningcss@1.29.2)(terser@5.39.0)(tsx@4.19.3)(yaml@2.7.0)

  packages/website:
    dependencies:
      '@sindresorhus/slugify':
        specifier: ^2.2.1
        version: 2.2.1
      classnames:
        specifier: 2.3.2
        version: 2.3.2
      framer-motion:
        specifier: ^12.4.10
        version: 12.4.10(react-dom@19.0.0(react@19.0.0))(react@19.0.0)
      jotai:
        specifier: ^2.12.1
        version: 2.12.1(@types/react@19.0.10)(react@19.0.0)
      next-mdx-remote:
        specifier: ^5.0.0
        version: 5.0.0(@types/react@19.0.10)(acorn@8.14.1)(react@19.0.0)
      react:
        specifier: 19.0.0
        version: 19.0.0
      react-dom:
        specifier: 19.0.0
        version: 19.0.0(react@19.0.0)
      react-server-dom-webpack:
        specifier: 19.0.0
        version: 19.0.0(react-dom@19.0.0(react@19.0.0))(react@19.0.0)(webpack@5.98.0)
      waku:
        specifier: workspace:*
        version: link:../waku
    devDependencies:
      '@tailwindcss/postcss':
        specifier: 4.0.12
        version: 4.0.12
      '@types/react':
        specifier: ^19.0.10
        version: 19.0.10
      '@types/react-dom':
        specifier: ^19.0.4
        version: 19.0.4(@types/react@19.0.10)
      postcss:
        specifier: 8.5.3
        version: 8.5.3
      prettier:
        specifier: ^3.5.3
        version: 3.5.3
      prettier-plugin-tailwindcss:
        specifier: ^0.6.11
        version: 0.6.11(prettier@3.5.3)
      shiki:
        specifier: ^3.1.0
        version: 3.1.0
      tailwindcss:
        specifier: 4.0.12
        version: 4.0.12
      typescript:
        specifier: ^5.8.2
        version: 5.8.2
      vite:
        specifier: 6.2.1
        version: 6.2.1(@types/node@22.13.10)(jiti@2.4.2)(lightningcss@1.29.2)(terser@5.39.0)(tsx@4.19.3)(yaml@2.7.0)

packages:

  '@actions/core@1.11.1':
    resolution: {integrity: sha512-hXJCSrkwfA46Vd9Z3q4cpEpHB1rL5NG04+/rbqW9d3+CSvtB1tYe8UTpAlixa1vj0m/ULglfEK2UKxMGxCxv5A==}

  '@actions/exec@1.1.1':
    resolution: {integrity: sha512-+sCcHHbVdk93a0XT19ECtO/gIXoxvdsgQLzb2fE2/5sIZmWQuluYyjPQtrtTHdU1YzTZ7bAPN4sITq2xi1679w==}

  '@actions/http-client@2.2.3':
    resolution: {integrity: sha512-mx8hyJi/hjFvbPokCg4uRd4ZX78t+YyRPtnKWwIl+RzNaVuFpQHfmlGVfsKEJN8LwTCvL+DfVgAM04XaHkm6bA==}

  '@actions/io@1.1.3':
    resolution: {integrity: sha512-wi9JjgKLYS7U/z8PPbco+PvTb/nRWjeoFlJ1Qer83k/3C5PHQi28hiVdeE2kHXmIL99mQFawx8qt/JPjZilJ8Q==}

  '@ai-sdk/provider-utils@2.1.11':
    resolution: {integrity: sha512-lMnXA5KaRJidzW7gQmlo/SnX6D+AKk5GxHFcQtOaGOSJNmu/qcNZc1rGaO7K5qW52OvCLXtnWudR4cc/FvMpVQ==}
    engines: {node: '>=18'}
    peerDependencies:
      zod: ^3.0.0
    peerDependenciesMeta:
      zod:
        optional: true

  '@ai-sdk/provider@1.0.10':
    resolution: {integrity: sha512-pco8Zl9U0xwXI+nCLc0woMtxbvjU8hRmGTseAUiPHFLYAAL8trRPCukg69IDeinOvIeo1SmXxAIdWWPZOLb4Cg==}
    engines: {node: '>=18'}

  '@ai-sdk/react@1.1.21':
    resolution: {integrity: sha512-VKgqzG5wKjyLhROiFhRdyMuDcGu5QPfdLU5J7ovqR1HecknxymL3nCXsxWbAaiZ0khm2EsST6L6zwUbriZrKgg==}
    engines: {node: '>=18'}
    peerDependencies:
      react: ^18 || ^19 || ^19.0.0-rc
      zod: ^3.0.0
    peerDependenciesMeta:
      react:
        optional: true
      zod:
        optional: true

  '@ai-sdk/ui-utils@1.1.17':
    resolution: {integrity: sha512-fCnp/wntZGqPf6tiCmhuQoSDLSBhXoI5DU2JX4As96EO870+jliE6ozvYUwYOZC6Ta2OKAjjWPcSP7HeHX0b+g==}
    engines: {node: '>=18'}
    peerDependencies:
      zod: ^3.0.0
    peerDependenciesMeta:
      zod:
        optional: true

  '@alloc/quick-lru@5.2.0':
    resolution: {integrity: sha512-UrcABB+4bUrFABwbluTIBErXwvbsU/V7TZWfmbgJfbkwiBuziS9gxdODUyuiecfdGQ85jglMW6juS3+z5TsKLw==}
    engines: {node: '>=10'}

  '@ampproject/remapping@2.3.0':
    resolution: {integrity: sha512-30iZtAPgz+LTIYoeivqYo853f02jBYSd5uGnGpkFV0M3xOt9aN73erkgYAmZU43x4VfqcnLxW9Kpg3R5LC4YYw==}
    engines: {node: '>=6.0.0'}

  '@babel/code-frame@7.26.2':
    resolution: {integrity: sha512-RJlIHRueQgwWitWgF8OdFYGZX328Ax5BCemNGlqHfplnRT9ESi8JkFlvaVYbS+UubVY6dpv87Fs2u5M29iNFVQ==}
    engines: {node: '>=6.9.0'}

  '@babel/compat-data@7.26.3':
    resolution: {integrity: sha512-nHIxvKPniQXpmQLb0vhY3VaFb3S0YrTAwpOWJZh1wn3oJPjJk9Asva204PsBdmAE8vpzfHudT8DB0scYvy9q0g==}
    engines: {node: '>=6.9.0'}

  '@babel/compat-data@7.26.8':
    resolution: {integrity: sha512-oH5UPLMWR3L2wEFLnFJ1TZXqHufiTKAiLfqw5zkhS4dKXLJ10yVztfil/twG8EDTA4F/tvVNw9nOl4ZMslB8rQ==}
    engines: {node: '>=6.9.0'}

  '@babel/core@7.26.0':
    resolution: {integrity: sha512-i1SLeK+DzNnQ3LL/CswPCa/E5u4lh1k6IAEphON8F+cXt0t9euTshDru0q7/IqMa1PMPz5RnHuHscF8/ZJsStg==}
    engines: {node: '>=6.9.0'}

  '@babel/core@7.26.9':
    resolution: {integrity: sha512-lWBYIrF7qK5+GjY5Uy+/hEgp8OJWOD/rpy74GplYRhEauvbHDeFB8t5hPOZxCZ0Oxf4Cc36tK51/l3ymJysrKw==}
    engines: {node: '>=6.9.0'}

  '@babel/generator@7.26.3':
    resolution: {integrity: sha512-6FF/urZvD0sTeO7k6/B15pMLC4CHUv1426lzr3N01aHJTl046uCAh9LXW/fzeXXjPNCJ6iABW5XaWOsIZB93aQ==}
    engines: {node: '>=6.9.0'}

  '@babel/generator@7.26.9':
    resolution: {integrity: sha512-kEWdzjOAUMW4hAyrzJ0ZaTOu9OmpyDIQicIh0zg0EEcEkYXZb2TjtBhnHi2ViX7PKwZqF4xwqfAm299/QMP3lg==}
    engines: {node: '>=6.9.0'}

  '@babel/helper-compilation-targets@7.25.9':
    resolution: {integrity: sha512-j9Db8Suy6yV/VHa4qzrj9yZfZxhLWQdVnRlXxmKLYlhWUVB1sB2G5sxuWYXk/whHD9iW76PmNzxZ4UCnTQTVEQ==}
    engines: {node: '>=6.9.0'}

  '@babel/helper-compilation-targets@7.26.5':
    resolution: {integrity: sha512-IXuyn5EkouFJscIDuFF5EsiSolseme1s0CZB+QxVugqJLYmKdxI1VfIBOst0SUu4rnk2Z7kqTwmoO1lp3HIfnA==}
    engines: {node: '>=6.9.0'}

  '@babel/helper-module-imports@7.25.9':
    resolution: {integrity: sha512-tnUA4RsrmflIM6W6RFTLFSXITtl0wKjgpnLgXyowocVPrbYrLUXSBXDgTs8BlbmIzIdlBySRQjINYs2BAkiLtw==}
    engines: {node: '>=6.9.0'}

  '@babel/helper-module-transforms@7.26.0':
    resolution: {integrity: sha512-xO+xu6B5K2czEnQye6BHA7DolFFmS3LB7stHZFaOLb1pAwO1HWLS8fXA+eh0A2yIvltPVmx3eNNDBJA2SLHXFw==}
    engines: {node: '>=6.9.0'}
    peerDependencies:
      '@babel/core': ^7.0.0

  '@babel/helper-plugin-utils@7.25.9':
    resolution: {integrity: sha512-kSMlyUVdWe25rEsRGviIgOWnoT/nfABVWlqt9N19/dIPWViAOW2s9wznP5tURbs/IDuNk4gPy3YdYRgH3uxhBw==}
    engines: {node: '>=6.9.0'}

  '@babel/helper-plugin-utils@7.26.5':
    resolution: {integrity: sha512-RS+jZcRdZdRFzMyr+wcsaqOmld1/EqTghfaBGQQd/WnRdzdlvSZ//kF7U8VQTxf1ynZ4cjUcYgjVGx13ewNPMg==}
    engines: {node: '>=6.9.0'}

  '@babel/helper-string-parser@7.25.9':
    resolution: {integrity: sha512-4A/SCr/2KLd5jrtOMFzaKjVtAei3+2r/NChoBNoZ3EyP/+GlhoaEGoWOZUmFmoITP7zOJyHIMm+DYRd8o3PvHA==}
    engines: {node: '>=6.9.0'}

  '@babel/helper-validator-identifier@7.25.9':
    resolution: {integrity: sha512-Ed61U6XJc3CVRfkERJWDz4dJwKe7iLmmJsbOGu9wSloNSFttHV0I8g6UAgb7qnK5ly5bGLPd4oXZlxCdANBOWQ==}
    engines: {node: '>=6.9.0'}

  '@babel/helper-validator-option@7.25.9':
    resolution: {integrity: sha512-e/zv1co8pp55dNdEcCynfj9X7nyUKUXoUEwfXqaZt0omVOmDe9oOTdKStH4GmAw6zxMFs50ZayuMfHDKlO7Tfw==}
    engines: {node: '>=6.9.0'}

  '@babel/helpers@7.26.0':
    resolution: {integrity: sha512-tbhNuIxNcVb21pInl3ZSjksLCvgdZy9KwJ8brv993QtIVKJBBkYXz4q4ZbAv31GdnC+R90np23L5FbEBlthAEw==}
    engines: {node: '>=6.9.0'}

  '@babel/helpers@7.26.9':
    resolution: {integrity: sha512-Mz/4+y8udxBKdmzt/UjPACs4G3j5SshJJEFFKxlCGPydG4JAHXxjWjAwjd09tf6oINvl1VfMJo+nB7H2YKQ0dA==}
    engines: {node: '>=6.9.0'}

  '@babel/parser@7.26.3':
    resolution: {integrity: sha512-WJ/CvmY8Mea8iDXo6a7RK2wbmJITT5fN3BEkRuFlxVyNx8jOKIIhmC4fSkTcPcf8JyavbBwIe6OpiCOBXt/IcA==}
    engines: {node: '>=6.0.0'}
    hasBin: true

  '@babel/parser@7.26.9':
    resolution: {integrity: sha512-81NWa1njQblgZbQHxWHpxxCzNsa3ZwvFqpUg7P+NNUU6f3UU2jBEg4OlF/J6rl8+PQGh1q6/zWScd001YwcA5A==}
    engines: {node: '>=6.0.0'}
    hasBin: true

  '@babel/plugin-syntax-typescript@7.25.7':
    resolution: {integrity: sha512-rR+5FDjpCHqqZN2bzZm18bVYGaejGq5ZkpVCJLXor/+zlSrSoc4KWcHI0URVWjl/68Dyr1uwZUz/1njycEAv9g==}
    engines: {node: '>=6.9.0'}
    peerDependencies:
      '@babel/core': ^7.0.0-0

  '@babel/plugin-transform-react-jsx-self@7.25.9':
    resolution: {integrity: sha512-y8quW6p0WHkEhmErnfe58r7x0A70uKphQm8Sp8cV7tjNQwK56sNVK0M73LK3WuYmsuyrftut4xAkjjgU0twaMg==}
    engines: {node: '>=6.9.0'}
    peerDependencies:
      '@babel/core': ^7.0.0-0

  '@babel/plugin-transform-react-jsx-source@7.25.9':
    resolution: {integrity: sha512-+iqjT8xmXhhYv4/uiYd8FNQsraMFZIfxVSqxxVSZP0WbbSAWvBXAul0m/zu+7Vv4O/3WtApy9pmaTMiumEZgfg==}
    engines: {node: '>=6.9.0'}
    peerDependencies:
      '@babel/core': ^7.0.0-0

  '@babel/runtime@7.26.9':
    resolution: {integrity: sha512-aA63XwOkcl4xxQa3HjPMqOP6LiK0ZDv3mUPYEFXkpHbaFjtGggE1A61FjFzJnB+p7/oy2gA8E+rcBNl/zC1tMg==}
    engines: {node: '>=6.9.0'}

  '@babel/template@7.25.9':
    resolution: {integrity: sha512-9DGttpmPvIxBb/2uwpVo3dqJ+O6RooAFOS+lB+xDqoE2PVCE8nfoHMdZLpfCQRLwvohzXISPZcgxt80xLfsuwg==}
    engines: {node: '>=6.9.0'}

  '@babel/template@7.26.9':
    resolution: {integrity: sha512-qyRplbeIpNZhmzOysF/wFMuP9sctmh2cFzRAZOn1YapxBsE1i9bJIY586R/WBLfLcmcBlM8ROBiQURnnNy+zfA==}
    engines: {node: '>=6.9.0'}

  '@babel/traverse@7.26.4':
    resolution: {integrity: sha512-fH+b7Y4p3yqvApJALCPJcwb0/XaOSgtK4pzV6WVjPR5GLFQBRI7pfoX2V2iM48NXvX07NUxxm1Vw98YjqTcU5w==}
    engines: {node: '>=6.9.0'}

  '@babel/traverse@7.26.9':
    resolution: {integrity: sha512-ZYW7L+pL8ahU5fXmNbPF+iZFHCv5scFak7MZ9bwaRPLUhHh7QQEMjZUg0HevihoqCM5iSYHN61EyCoZvqC+bxg==}
    engines: {node: '>=6.9.0'}

  '@babel/types@7.26.3':
    resolution: {integrity: sha512-vN5p+1kl59GVKMvTHt55NzzmYVxprfJD+ql7U9NFIfKCBkYE55LYtS+WtPlaYOyzydrKI8Nezd+aZextrd+FMA==}
    engines: {node: '>=6.9.0'}

  '@babel/types@7.26.9':
    resolution: {integrity: sha512-Y3IR1cRnOxOCDvMmNiym7XpXQ93iGDDPHx+Zj+NM+rg0fBaShfQLkg+hKPaZCEvg5N/LeCo4+Rj/i3FuJsIQaw==}
    engines: {node: '>=6.9.0'}

  '@clack/core@0.4.1':
    resolution: {integrity: sha512-Pxhij4UXg8KSr7rPek6Zowm+5M22rbd2g1nfojHJkxp5YkFqiZ2+YLEM/XGVIzvGOcM0nqjIFxrpDwWRZYWYjA==}

  '@clack/prompts@0.10.0':
    resolution: {integrity: sha512-H3rCl6CwW1NdQt9rE3n373t7o5cthPv7yUoxF2ytZvyvlJv89C5RYMJu83Hed8ODgys5vpBU0GKxIRG83jd8NQ==}

  '@cloudflare/kv-asset-handler@0.3.4':
    resolution: {integrity: sha512-YLPHc8yASwjNkmcDMQMY35yiWjoKAKnhUbPRszBRS0YgH+IXtsMp61j+yTcnCE3oO2DgP0U3iejLC8FTtKDC8Q==}
    engines: {node: '>=16.13'}

  '@cloudflare/unenv-preset@2.0.0':
    resolution: {integrity: sha512-Ar4HixFYP8e990JPACno3nqe10QsjS3yVWr48z5Vop5LygdnvPa5cfNHxGoQSPavvg5aaGnF0VAWc3JJ1tBKuQ==}
    peerDependencies:
      unenv: 2.0.0-rc.8
      workerd: ^1.20250124.0
    peerDependenciesMeta:
      workerd:
        optional: true

  '@cloudflare/workerd-darwin-64@1.20250224.0':
    resolution: {integrity: sha512-sBbaAF2vgQ9+T50ik1ihekdepStBp0w4fvNghBfXIw1iWqfNWnypcjDMmi/7JhXJt2uBxBrSlXCvE5H7Gz+kbw==}
    engines: {node: '>=16'}
    cpu: [x64]
    os: [darwin]

  '@cloudflare/workerd-darwin-arm64@1.20250224.0':
    resolution: {integrity: sha512-naetGefgjAaDbEacpwaVruJXNwxmRRL7v3ppStgEiqAlPmTpQ/Edjn2SQ284QwOw3MvaVPHrWcaTBupUpkqCyg==}
    engines: {node: '>=16'}
    cpu: [arm64]
    os: [darwin]

  '@cloudflare/workerd-linux-64@1.20250224.0':
    resolution: {integrity: sha512-BtUvuj91rgB06TUAkLYvedghUA8nDFiLcY3GC7MXmWhxCxGmY4PWkrKq/+uHjrhwknCcXrE4aFsM28ja8EcAGA==}
    engines: {node: '>=16'}
    cpu: [x64]
    os: [linux]

  '@cloudflare/workerd-linux-arm64@1.20250224.0':
    resolution: {integrity: sha512-Gr4MPNi+BvwjfWF7clx0dJY2Vm4suaW5FtAQwrfqJmPtN5zb/BP16VZxxnFRMy377dP7ycoxpKfZZ6Q8RVGvbA==}
    engines: {node: '>=16'}
    cpu: [arm64]
    os: [linux]

  '@cloudflare/workerd-windows-64@1.20250224.0':
    resolution: {integrity: sha512-x2iF1CsmYmmPEorWb1GRpAAouX5rRjmhuHMC259ojIlozR4G0LarlB9XfmeLEvtw537Ea0kJ6SOhjvUcWzxSvA==}
    engines: {node: '>=16'}
    cpu: [x64]
    os: [win32]

  '@cspotcode/source-map-support@0.8.1':
    resolution: {integrity: sha512-IchNf6dN4tHoMFIn/7OE8LWZ19Y6q/67Bmf6vnGREv8RSbBVb9LPJxEcnwrcwX6ixSvaiGoomAUvu4YSxXrVgw==}
    engines: {node: '>=12'}

  '@emnapi/runtime@1.3.1':
    resolution: {integrity: sha512-kEBmG8KyqtxJZv+ygbEim+KCGtIq1fC22Ms3S4ziXmYKm8uyoLX0MHONVKwp+9opg390VaKRNt4a7A9NwmpNhw==}

  '@emotion/hash@0.9.2':
    resolution: {integrity: sha512-MyqliTZGuOm3+5ZRSaaBGP3USLw6+EGykkwZns2EPC5g8jJ4z9OrdZY9apkl3+UP9+sdz76YYkwCKP5gh8iY3g==}

  '@esbuild-plugins/node-globals-polyfill@0.2.3':
    resolution: {integrity: sha512-r3MIryXDeXDOZh7ih1l/yE9ZLORCd5e8vWg02azWRGj5SPTuoh69A2AIyn0Z31V/kHBfZ4HgWJ+OK3GTTwLmnw==}
    peerDependencies:
      esbuild: '*'

  '@esbuild-plugins/node-modules-polyfill@0.2.2':
    resolution: {integrity: sha512-LXV7QsWJxRuMYvKbiznh+U1ilIop3g2TeKRzUxOG5X3YITc8JyyTa90BmLwqqv0YnX4v32CSlG+vsziZp9dMvA==}
    peerDependencies:
      esbuild: '*'

  '@esbuild/aix-ppc64@0.21.5':
    resolution: {integrity: sha512-1SDgH6ZSPTlggy1yI6+Dbkiz8xzpHJEVAlF/AM1tHPLsf5STom9rwtjE4hKAF20FfXXNTFqEYXyJNWh1GiZedQ==}
    engines: {node: '>=12'}
    cpu: [ppc64]
    os: [aix]

  '@esbuild/aix-ppc64@0.23.1':
    resolution: {integrity: sha512-6VhYk1diRqrhBAqpJEdjASR/+WVRtfjpqKuNw11cLiaWpAT/Uu+nokB+UJnevzy/P9C/ty6AOe0dwueMrGh/iQ==}
    engines: {node: '>=18'}
    cpu: [ppc64]
    os: [aix]

  '@esbuild/aix-ppc64@0.25.0':
    resolution: {integrity: sha512-O7vun9Sf8DFjH2UtqK8Ku3LkquL9SZL8OLY1T5NZkA34+wG3OQF7cl4Ql8vdNzM6fzBbYfLaiRLIOZ+2FOCgBQ==}
    engines: {node: '>=18'}
    cpu: [ppc64]
    os: [aix]

  '@esbuild/android-arm64@0.17.19':
    resolution: {integrity: sha512-KBMWvEZooR7+kzY0BtbTQn0OAYY7CsiydT63pVEaPtVYF0hXbUaOyZog37DKxK7NF3XacBJOpYT4adIJh+avxA==}
    engines: {node: '>=12'}
    cpu: [arm64]
    os: [android]

  '@esbuild/android-arm64@0.21.5':
    resolution: {integrity: sha512-c0uX9VAUBQ7dTDCjq+wdyGLowMdtR/GoC2U5IYk/7D1H1JYC0qseD7+11iMP2mRLN9RcCMRcjC4YMclCzGwS/A==}
    engines: {node: '>=12'}
    cpu: [arm64]
    os: [android]

  '@esbuild/android-arm64@0.23.1':
    resolution: {integrity: sha512-xw50ipykXcLstLeWH7WRdQuysJqejuAGPd30vd1i5zSyKK3WE+ijzHmLKxdiCMtH1pHz78rOg0BKSYOSB/2Khw==}
    engines: {node: '>=18'}
    cpu: [arm64]
    os: [android]

  '@esbuild/android-arm64@0.25.0':
    resolution: {integrity: sha512-grvv8WncGjDSyUBjN9yHXNt+cq0snxXbDxy5pJtzMKGmmpPxeAmAhWxXI+01lU5rwZomDgD3kJwulEnhTRUd6g==}
    engines: {node: '>=18'}
    cpu: [arm64]
    os: [android]

  '@esbuild/android-arm@0.17.19':
    resolution: {integrity: sha512-rIKddzqhmav7MSmoFCmDIb6e2W57geRsM94gV2l38fzhXMwq7hZoClug9USI2pFRGL06f4IOPHHpFNOkWieR8A==}
    engines: {node: '>=12'}
    cpu: [arm]
    os: [android]

  '@esbuild/android-arm@0.21.5':
    resolution: {integrity: sha512-vCPvzSjpPHEi1siZdlvAlsPxXl7WbOVUBBAowWug4rJHb68Ox8KualB+1ocNvT5fjv6wpkX6o/iEpbDrf68zcg==}
    engines: {node: '>=12'}
    cpu: [arm]
    os: [android]

  '@esbuild/android-arm@0.23.1':
    resolution: {integrity: sha512-uz6/tEy2IFm9RYOyvKl88zdzZfwEfKZmnX9Cj1BHjeSGNuGLuMD1kR8y5bteYmwqKm1tj8m4cb/aKEorr6fHWQ==}
    engines: {node: '>=18'}
    cpu: [arm]
    os: [android]

  '@esbuild/android-arm@0.25.0':
    resolution: {integrity: sha512-PTyWCYYiU0+1eJKmw21lWtC+d08JDZPQ5g+kFyxP0V+es6VPPSUhM6zk8iImp2jbV6GwjX4pap0JFbUQN65X1g==}
    engines: {node: '>=18'}
    cpu: [arm]
    os: [android]

  '@esbuild/android-x64@0.17.19':
    resolution: {integrity: sha512-uUTTc4xGNDT7YSArp/zbtmbhO0uEEK9/ETW29Wk1thYUJBz3IVnvgEiEwEa9IeLyvnpKrWK64Utw2bgUmDveww==}
    engines: {node: '>=12'}
    cpu: [x64]
    os: [android]

  '@esbuild/android-x64@0.21.5':
    resolution: {integrity: sha512-D7aPRUUNHRBwHxzxRvp856rjUHRFW1SdQATKXH2hqA0kAZb1hKmi02OpYRacl0TxIGz/ZmXWlbZgjwWYaCakTA==}
    engines: {node: '>=12'}
    cpu: [x64]
    os: [android]

  '@esbuild/android-x64@0.23.1':
    resolution: {integrity: sha512-nlN9B69St9BwUoB+jkyU090bru8L0NA3yFvAd7k8dNsVH8bi9a8cUAUSEcEEgTp2z3dbEDGJGfP6VUnkQnlReg==}
    engines: {node: '>=18'}
    cpu: [x64]
    os: [android]

  '@esbuild/android-x64@0.25.0':
    resolution: {integrity: sha512-m/ix7SfKG5buCnxasr52+LI78SQ+wgdENi9CqyCXwjVR2X4Jkz+BpC3le3AoBPYTC9NHklwngVXvbJ9/Akhrfg==}
    engines: {node: '>=18'}
    cpu: [x64]
    os: [android]

  '@esbuild/darwin-arm64@0.17.19':
    resolution: {integrity: sha512-80wEoCfF/hFKM6WE1FyBHc9SfUblloAWx6FJkFWTWiCoht9Mc0ARGEM47e67W9rI09YoUxJL68WHfDRYEAvOhg==}
    engines: {node: '>=12'}
    cpu: [arm64]
    os: [darwin]

  '@esbuild/darwin-arm64@0.21.5':
    resolution: {integrity: sha512-DwqXqZyuk5AiWWf3UfLiRDJ5EDd49zg6O9wclZ7kUMv2WRFr4HKjXp/5t8JZ11QbQfUS6/cRCKGwYhtNAY88kQ==}
    engines: {node: '>=12'}
    cpu: [arm64]
    os: [darwin]

  '@esbuild/darwin-arm64@0.23.1':
    resolution: {integrity: sha512-YsS2e3Wtgnw7Wq53XXBLcV6JhRsEq8hkfg91ESVadIrzr9wO6jJDMZnCQbHm1Guc5t/CdDiFSSfWP58FNuvT3Q==}
    engines: {node: '>=18'}
    cpu: [arm64]
    os: [darwin]

  '@esbuild/darwin-arm64@0.25.0':
    resolution: {integrity: sha512-mVwdUb5SRkPayVadIOI78K7aAnPamoeFR2bT5nszFUZ9P8UpK4ratOdYbZZXYSqPKMHfS1wdHCJk1P1EZpRdvw==}
    engines: {node: '>=18'}
    cpu: [arm64]
    os: [darwin]

  '@esbuild/darwin-x64@0.17.19':
    resolution: {integrity: sha512-IJM4JJsLhRYr9xdtLytPLSH9k/oxR3boaUIYiHkAawtwNOXKE8KoU8tMvryogdcT8AU+Bflmh81Xn6Q0vTZbQw==}
    engines: {node: '>=12'}
    cpu: [x64]
    os: [darwin]

  '@esbuild/darwin-x64@0.21.5':
    resolution: {integrity: sha512-se/JjF8NlmKVG4kNIuyWMV/22ZaerB+qaSi5MdrXtd6R08kvs2qCN4C09miupktDitvh8jRFflwGFBQcxZRjbw==}
    engines: {node: '>=12'}
    cpu: [x64]
    os: [darwin]

  '@esbuild/darwin-x64@0.23.1':
    resolution: {integrity: sha512-aClqdgTDVPSEGgoCS8QDG37Gu8yc9lTHNAQlsztQ6ENetKEO//b8y31MMu2ZaPbn4kVsIABzVLXYLhCGekGDqw==}
    engines: {node: '>=18'}
    cpu: [x64]
    os: [darwin]

  '@esbuild/darwin-x64@0.25.0':
    resolution: {integrity: sha512-DgDaYsPWFTS4S3nWpFcMn/33ZZwAAeAFKNHNa1QN0rI4pUjgqf0f7ONmXf6d22tqTY+H9FNdgeaAa+YIFUn2Rg==}
    engines: {node: '>=18'}
    cpu: [x64]
    os: [darwin]

  '@esbuild/freebsd-arm64@0.17.19':
    resolution: {integrity: sha512-pBwbc7DufluUeGdjSU5Si+P3SoMF5DQ/F/UmTSb8HXO80ZEAJmrykPyzo1IfNbAoaqw48YRpv8shwd1NoI0jcQ==}
    engines: {node: '>=12'}
    cpu: [arm64]
    os: [freebsd]

  '@esbuild/freebsd-arm64@0.21.5':
    resolution: {integrity: sha512-5JcRxxRDUJLX8JXp/wcBCy3pENnCgBR9bN6JsY4OmhfUtIHe3ZW0mawA7+RDAcMLrMIZaf03NlQiX9DGyB8h4g==}
    engines: {node: '>=12'}
    cpu: [arm64]
    os: [freebsd]

  '@esbuild/freebsd-arm64@0.23.1':
    resolution: {integrity: sha512-h1k6yS8/pN/NHlMl5+v4XPfikhJulk4G+tKGFIOwURBSFzE8bixw1ebjluLOjfwtLqY0kewfjLSrO6tN2MgIhA==}
    engines: {node: '>=18'}
    cpu: [arm64]
    os: [freebsd]

  '@esbuild/freebsd-arm64@0.25.0':
    resolution: {integrity: sha512-VN4ocxy6dxefN1MepBx/iD1dH5K8qNtNe227I0mnTRjry8tj5MRk4zprLEdG8WPyAPb93/e4pSgi1SoHdgOa4w==}
    engines: {node: '>=18'}
    cpu: [arm64]
    os: [freebsd]

  '@esbuild/freebsd-x64@0.17.19':
    resolution: {integrity: sha512-4lu+n8Wk0XlajEhbEffdy2xy53dpR06SlzvhGByyg36qJw6Kpfk7cp45DR/62aPH9mtJRmIyrXAS5UWBrJT6TQ==}
    engines: {node: '>=12'}
    cpu: [x64]
    os: [freebsd]

  '@esbuild/freebsd-x64@0.21.5':
    resolution: {integrity: sha512-J95kNBj1zkbMXtHVH29bBriQygMXqoVQOQYA+ISs0/2l3T9/kj42ow2mpqerRBxDJnmkUDCaQT/dfNXWX/ZZCQ==}
    engines: {node: '>=12'}
    cpu: [x64]
    os: [freebsd]

  '@esbuild/freebsd-x64@0.23.1':
    resolution: {integrity: sha512-lK1eJeyk1ZX8UklqFd/3A60UuZ/6UVfGT2LuGo3Wp4/z7eRTRYY+0xOu2kpClP+vMTi9wKOfXi2vjUpO1Ro76g==}
    engines: {node: '>=18'}
    cpu: [x64]
    os: [freebsd]

  '@esbuild/freebsd-x64@0.25.0':
    resolution: {integrity: sha512-mrSgt7lCh07FY+hDD1TxiTyIHyttn6vnjesnPoVDNmDfOmggTLXRv8Id5fNZey1gl/V2dyVK1VXXqVsQIiAk+A==}
    engines: {node: '>=18'}
    cpu: [x64]
    os: [freebsd]

  '@esbuild/linux-arm64@0.17.19':
    resolution: {integrity: sha512-ct1Tg3WGwd3P+oZYqic+YZF4snNl2bsnMKRkb3ozHmnM0dGWuxcPTTntAF6bOP0Sp4x0PjSF+4uHQ1xvxfRKqg==}
    engines: {node: '>=12'}
    cpu: [arm64]
    os: [linux]

  '@esbuild/linux-arm64@0.21.5':
    resolution: {integrity: sha512-ibKvmyYzKsBeX8d8I7MH/TMfWDXBF3db4qM6sy+7re0YXya+K1cem3on9XgdT2EQGMu4hQyZhan7TeQ8XkGp4Q==}
    engines: {node: '>=12'}
    cpu: [arm64]
    os: [linux]

  '@esbuild/linux-arm64@0.23.1':
    resolution: {integrity: sha512-/93bf2yxencYDnItMYV/v116zff6UyTjo4EtEQjUBeGiVpMmffDNUyD9UN2zV+V3LRV3/on4xdZ26NKzn6754g==}
    engines: {node: '>=18'}
    cpu: [arm64]
    os: [linux]

  '@esbuild/linux-arm64@0.25.0':
    resolution: {integrity: sha512-9QAQjTWNDM/Vk2bgBl17yWuZxZNQIF0OUUuPZRKoDtqF2k4EtYbpyiG5/Dk7nqeK6kIJWPYldkOcBqjXjrUlmg==}
    engines: {node: '>=18'}
    cpu: [arm64]
    os: [linux]

  '@esbuild/linux-arm@0.17.19':
    resolution: {integrity: sha512-cdmT3KxjlOQ/gZ2cjfrQOtmhG4HJs6hhvm3mWSRDPtZ/lP5oe8FWceS10JaSJC13GBd4eH/haHnqf7hhGNLerA==}
    engines: {node: '>=12'}
    cpu: [arm]
    os: [linux]

  '@esbuild/linux-arm@0.21.5':
    resolution: {integrity: sha512-bPb5AHZtbeNGjCKVZ9UGqGwo8EUu4cLq68E95A53KlxAPRmUyYv2D6F0uUI65XisGOL1hBP5mTronbgo+0bFcA==}
    engines: {node: '>=12'}
    cpu: [arm]
    os: [linux]

  '@esbuild/linux-arm@0.23.1':
    resolution: {integrity: sha512-CXXkzgn+dXAPs3WBwE+Kvnrf4WECwBdfjfeYHpMeVxWE0EceB6vhWGShs6wi0IYEqMSIzdOF1XjQ/Mkm5d7ZdQ==}
    engines: {node: '>=18'}
    cpu: [arm]
    os: [linux]

  '@esbuild/linux-arm@0.25.0':
    resolution: {integrity: sha512-vkB3IYj2IDo3g9xX7HqhPYxVkNQe8qTK55fraQyTzTX/fxaDtXiEnavv9geOsonh2Fd2RMB+i5cbhu2zMNWJwg==}
    engines: {node: '>=18'}
    cpu: [arm]
    os: [linux]

  '@esbuild/linux-ia32@0.17.19':
    resolution: {integrity: sha512-w4IRhSy1VbsNxHRQpeGCHEmibqdTUx61Vc38APcsRbuVgK0OPEnQ0YD39Brymn96mOx48Y2laBQGqgZ0j9w6SQ==}
    engines: {node: '>=12'}
    cpu: [ia32]
    os: [linux]

  '@esbuild/linux-ia32@0.21.5':
    resolution: {integrity: sha512-YvjXDqLRqPDl2dvRODYmmhz4rPeVKYvppfGYKSNGdyZkA01046pLWyRKKI3ax8fbJoK5QbxblURkwK/MWY18Tg==}
    engines: {node: '>=12'}
    cpu: [ia32]
    os: [linux]

  '@esbuild/linux-ia32@0.23.1':
    resolution: {integrity: sha512-VTN4EuOHwXEkXzX5nTvVY4s7E/Krz7COC8xkftbbKRYAl96vPiUssGkeMELQMOnLOJ8k3BY1+ZY52tttZnHcXQ==}
    engines: {node: '>=18'}
    cpu: [ia32]
    os: [linux]

  '@esbuild/linux-ia32@0.25.0':
    resolution: {integrity: sha512-43ET5bHbphBegyeqLb7I1eYn2P/JYGNmzzdidq/w0T8E2SsYL1U6un2NFROFRg1JZLTzdCoRomg8Rvf9M6W6Gg==}
    engines: {node: '>=18'}
    cpu: [ia32]
    os: [linux]

  '@esbuild/linux-loong64@0.17.19':
    resolution: {integrity: sha512-2iAngUbBPMq439a+z//gE+9WBldoMp1s5GWsUSgqHLzLJ9WoZLZhpwWuym0u0u/4XmZ3gpHmzV84PonE+9IIdQ==}
    engines: {node: '>=12'}
    cpu: [loong64]
    os: [linux]

  '@esbuild/linux-loong64@0.21.5':
    resolution: {integrity: sha512-uHf1BmMG8qEvzdrzAqg2SIG/02+4/DHB6a9Kbya0XDvwDEKCoC8ZRWI5JJvNdUjtciBGFQ5PuBlpEOXQj+JQSg==}
    engines: {node: '>=12'}
    cpu: [loong64]
    os: [linux]

  '@esbuild/linux-loong64@0.23.1':
    resolution: {integrity: sha512-Vx09LzEoBa5zDnieH8LSMRToj7ir/Jeq0Gu6qJ/1GcBq9GkfoEAoXvLiW1U9J1qE/Y/Oyaq33w5p2ZWrNNHNEw==}
    engines: {node: '>=18'}
    cpu: [loong64]
    os: [linux]

  '@esbuild/linux-loong64@0.25.0':
    resolution: {integrity: sha512-fC95c/xyNFueMhClxJmeRIj2yrSMdDfmqJnyOY4ZqsALkDrrKJfIg5NTMSzVBr5YW1jf+l7/cndBfP3MSDpoHw==}
    engines: {node: '>=18'}
    cpu: [loong64]
    os: [linux]

  '@esbuild/linux-mips64el@0.17.19':
    resolution: {integrity: sha512-LKJltc4LVdMKHsrFe4MGNPp0hqDFA1Wpt3jE1gEyM3nKUvOiO//9PheZZHfYRfYl6AwdTH4aTcXSqBerX0ml4A==}
    engines: {node: '>=12'}
    cpu: [mips64el]
    os: [linux]

  '@esbuild/linux-mips64el@0.21.5':
    resolution: {integrity: sha512-IajOmO+KJK23bj52dFSNCMsz1QP1DqM6cwLUv3W1QwyxkyIWecfafnI555fvSGqEKwjMXVLokcV5ygHW5b3Jbg==}
    engines: {node: '>=12'}
    cpu: [mips64el]
    os: [linux]

  '@esbuild/linux-mips64el@0.23.1':
    resolution: {integrity: sha512-nrFzzMQ7W4WRLNUOU5dlWAqa6yVeI0P78WKGUo7lg2HShq/yx+UYkeNSE0SSfSure0SqgnsxPvmAUu/vu0E+3Q==}
    engines: {node: '>=18'}
    cpu: [mips64el]
    os: [linux]

  '@esbuild/linux-mips64el@0.25.0':
    resolution: {integrity: sha512-nkAMFju7KDW73T1DdH7glcyIptm95a7Le8irTQNO/qtkoyypZAnjchQgooFUDQhNAy4iu08N79W4T4pMBwhPwQ==}
    engines: {node: '>=18'}
    cpu: [mips64el]
    os: [linux]

  '@esbuild/linux-ppc64@0.17.19':
    resolution: {integrity: sha512-/c/DGybs95WXNS8y3Ti/ytqETiW7EU44MEKuCAcpPto3YjQbyK3IQVKfF6nbghD7EcLUGl0NbiL5Rt5DMhn5tg==}
    engines: {node: '>=12'}
    cpu: [ppc64]
    os: [linux]

  '@esbuild/linux-ppc64@0.21.5':
    resolution: {integrity: sha512-1hHV/Z4OEfMwpLO8rp7CvlhBDnjsC3CttJXIhBi+5Aj5r+MBvy4egg7wCbe//hSsT+RvDAG7s81tAvpL2XAE4w==}
    engines: {node: '>=12'}
    cpu: [ppc64]
    os: [linux]

  '@esbuild/linux-ppc64@0.23.1':
    resolution: {integrity: sha512-dKN8fgVqd0vUIjxuJI6P/9SSSe/mB9rvA98CSH2sJnlZ/OCZWO1DJvxj8jvKTfYUdGfcq2dDxoKaC6bHuTlgcw==}
    engines: {node: '>=18'}
    cpu: [ppc64]
    os: [linux]

  '@esbuild/linux-ppc64@0.25.0':
    resolution: {integrity: sha512-NhyOejdhRGS8Iwv+KKR2zTq2PpysF9XqY+Zk77vQHqNbo/PwZCzB5/h7VGuREZm1fixhs4Q/qWRSi5zmAiO4Fw==}
    engines: {node: '>=18'}
    cpu: [ppc64]
    os: [linux]

  '@esbuild/linux-riscv64@0.17.19':
    resolution: {integrity: sha512-FC3nUAWhvFoutlhAkgHf8f5HwFWUL6bYdvLc/TTuxKlvLi3+pPzdZiFKSWz/PF30TB1K19SuCxDTI5KcqASJqA==}
    engines: {node: '>=12'}
    cpu: [riscv64]
    os: [linux]

  '@esbuild/linux-riscv64@0.21.5':
    resolution: {integrity: sha512-2HdXDMd9GMgTGrPWnJzP2ALSokE/0O5HhTUvWIbD3YdjME8JwvSCnNGBnTThKGEB91OZhzrJ4qIIxk/SBmyDDA==}
    engines: {node: '>=12'}
    cpu: [riscv64]
    os: [linux]

  '@esbuild/linux-riscv64@0.23.1':
    resolution: {integrity: sha512-5AV4Pzp80fhHL83JM6LoA6pTQVWgB1HovMBsLQ9OZWLDqVY8MVobBXNSmAJi//Csh6tcY7e7Lny2Hg1tElMjIA==}
    engines: {node: '>=18'}
    cpu: [riscv64]
    os: [linux]

  '@esbuild/linux-riscv64@0.25.0':
    resolution: {integrity: sha512-5S/rbP5OY+GHLC5qXp1y/Mx//e92L1YDqkiBbO9TQOvuFXM+iDqUNG5XopAnXoRH3FjIUDkeGcY1cgNvnXp/kA==}
    engines: {node: '>=18'}
    cpu: [riscv64]
    os: [linux]

  '@esbuild/linux-s390x@0.17.19':
    resolution: {integrity: sha512-IbFsFbxMWLuKEbH+7sTkKzL6NJmG2vRyy6K7JJo55w+8xDk7RElYn6xvXtDW8HCfoKBFK69f3pgBJSUSQPr+4Q==}
    engines: {node: '>=12'}
    cpu: [s390x]
    os: [linux]

  '@esbuild/linux-s390x@0.21.5':
    resolution: {integrity: sha512-zus5sxzqBJD3eXxwvjN1yQkRepANgxE9lgOW2qLnmr8ikMTphkjgXu1HR01K4FJg8h1kEEDAqDcZQtbrRnB41A==}
    engines: {node: '>=12'}
    cpu: [s390x]
    os: [linux]

  '@esbuild/linux-s390x@0.23.1':
    resolution: {integrity: sha512-9ygs73tuFCe6f6m/Tb+9LtYxWR4c9yg7zjt2cYkjDbDpV/xVn+68cQxMXCjUpYwEkze2RcU/rMnfIXNRFmSoDw==}
    engines: {node: '>=18'}
    cpu: [s390x]
    os: [linux]

  '@esbuild/linux-s390x@0.25.0':
    resolution: {integrity: sha512-XM2BFsEBz0Fw37V0zU4CXfcfuACMrppsMFKdYY2WuTS3yi8O1nFOhil/xhKTmE1nPmVyvQJjJivgDT+xh8pXJA==}
    engines: {node: '>=18'}
    cpu: [s390x]
    os: [linux]

  '@esbuild/linux-x64@0.17.19':
    resolution: {integrity: sha512-68ngA9lg2H6zkZcyp22tsVt38mlhWde8l3eJLWkyLrp4HwMUr3c1s/M2t7+kHIhvMjglIBrFpncX1SzMckomGw==}
    engines: {node: '>=12'}
    cpu: [x64]
    os: [linux]

  '@esbuild/linux-x64@0.21.5':
    resolution: {integrity: sha512-1rYdTpyv03iycF1+BhzrzQJCdOuAOtaqHTWJZCWvijKD2N5Xu0TtVC8/+1faWqcP9iBCWOmjmhoH94dH82BxPQ==}
    engines: {node: '>=12'}
    cpu: [x64]
    os: [linux]

  '@esbuild/linux-x64@0.23.1':
    resolution: {integrity: sha512-EV6+ovTsEXCPAp58g2dD68LxoP/wK5pRvgy0J/HxPGB009omFPv3Yet0HiaqvrIrgPTBuC6wCH1LTOY91EO5hQ==}
    engines: {node: '>=18'}
    cpu: [x64]
    os: [linux]

  '@esbuild/linux-x64@0.25.0':
    resolution: {integrity: sha512-9yl91rHw/cpwMCNytUDxwj2XjFpxML0y9HAOH9pNVQDpQrBxHy01Dx+vaMu0N1CKa/RzBD2hB4u//nfc+Sd3Cw==}
    engines: {node: '>=18'}
    cpu: [x64]
    os: [linux]

  '@esbuild/netbsd-arm64@0.25.0':
    resolution: {integrity: sha512-RuG4PSMPFfrkH6UwCAqBzauBWTygTvb1nxWasEJooGSJ/NwRw7b2HOwyRTQIU97Hq37l3npXoZGYMy3b3xYvPw==}
    engines: {node: '>=18'}
    cpu: [arm64]
    os: [netbsd]

  '@esbuild/netbsd-x64@0.17.19':
    resolution: {integrity: sha512-CwFq42rXCR8TYIjIfpXCbRX0rp1jo6cPIUPSaWwzbVI4aOfX96OXY8M6KNmtPcg7QjYeDmN+DD0Wp3LaBOLf4Q==}
    engines: {node: '>=12'}
    cpu: [x64]
    os: [netbsd]

  '@esbuild/netbsd-x64@0.21.5':
    resolution: {integrity: sha512-Woi2MXzXjMULccIwMnLciyZH4nCIMpWQAs049KEeMvOcNADVxo0UBIQPfSmxB3CWKedngg7sWZdLvLczpe0tLg==}
    engines: {node: '>=12'}
    cpu: [x64]
    os: [netbsd]

  '@esbuild/netbsd-x64@0.23.1':
    resolution: {integrity: sha512-aevEkCNu7KlPRpYLjwmdcuNz6bDFiE7Z8XC4CPqExjTvrHugh28QzUXVOZtiYghciKUacNktqxdpymplil1beA==}
    engines: {node: '>=18'}
    cpu: [x64]
    os: [netbsd]

  '@esbuild/netbsd-x64@0.25.0':
    resolution: {integrity: sha512-jl+qisSB5jk01N5f7sPCsBENCOlPiS/xptD5yxOx2oqQfyourJwIKLRA2yqWdifj3owQZCL2sn6o08dBzZGQzA==}
    engines: {node: '>=18'}
    cpu: [x64]
    os: [netbsd]

  '@esbuild/openbsd-arm64@0.23.1':
    resolution: {integrity: sha512-3x37szhLexNA4bXhLrCC/LImN/YtWis6WXr1VESlfVtVeoFJBRINPJ3f0a/6LV8zpikqoUg4hyXw0sFBt5Cr+Q==}
    engines: {node: '>=18'}
    cpu: [arm64]
    os: [openbsd]

  '@esbuild/openbsd-arm64@0.25.0':
    resolution: {integrity: sha512-21sUNbq2r84YE+SJDfaQRvdgznTD8Xc0oc3p3iW/a1EVWeNj/SdUCbm5U0itZPQYRuRTW20fPMWMpcrciH2EJw==}
    engines: {node: '>=18'}
    cpu: [arm64]
    os: [openbsd]

  '@esbuild/openbsd-x64@0.17.19':
    resolution: {integrity: sha512-cnq5brJYrSZ2CF6c35eCmviIN3k3RczmHz8eYaVlNasVqsNY+JKohZU5MKmaOI+KkllCdzOKKdPs762VCPC20g==}
    engines: {node: '>=12'}
    cpu: [x64]
    os: [openbsd]

  '@esbuild/openbsd-x64@0.21.5':
    resolution: {integrity: sha512-HLNNw99xsvx12lFBUwoT8EVCsSvRNDVxNpjZ7bPn947b8gJPzeHWyNVhFsaerc0n3TsbOINvRP2byTZ5LKezow==}
    engines: {node: '>=12'}
    cpu: [x64]
    os: [openbsd]

  '@esbuild/openbsd-x64@0.23.1':
    resolution: {integrity: sha512-aY2gMmKmPhxfU+0EdnN+XNtGbjfQgwZj43k8G3fyrDM/UdZww6xrWxmDkuz2eCZchqVeABjV5BpildOrUbBTqA==}
    engines: {node: '>=18'}
    cpu: [x64]
    os: [openbsd]

  '@esbuild/openbsd-x64@0.25.0':
    resolution: {integrity: sha512-2gwwriSMPcCFRlPlKx3zLQhfN/2WjJ2NSlg5TKLQOJdV0mSxIcYNTMhk3H3ulL/cak+Xj0lY1Ym9ysDV1igceg==}
    engines: {node: '>=18'}
    cpu: [x64]
    os: [openbsd]

  '@esbuild/sunos-x64@0.17.19':
    resolution: {integrity: sha512-vCRT7yP3zX+bKWFeP/zdS6SqdWB8OIpaRq/mbXQxTGHnIxspRtigpkUcDMlSCOejlHowLqII7K2JKevwyRP2rg==}
    engines: {node: '>=12'}
    cpu: [x64]
    os: [sunos]

  '@esbuild/sunos-x64@0.21.5':
    resolution: {integrity: sha512-6+gjmFpfy0BHU5Tpptkuh8+uw3mnrvgs+dSPQXQOv3ekbordwnzTVEb4qnIvQcYXq6gzkyTnoZ9dZG+D4garKg==}
    engines: {node: '>=12'}
    cpu: [x64]
    os: [sunos]

  '@esbuild/sunos-x64@0.23.1':
    resolution: {integrity: sha512-RBRT2gqEl0IKQABT4XTj78tpk9v7ehp+mazn2HbUeZl1YMdaGAQqhapjGTCe7uw7y0frDi4gS0uHzhvpFuI1sA==}
    engines: {node: '>=18'}
    cpu: [x64]
    os: [sunos]

  '@esbuild/sunos-x64@0.25.0':
    resolution: {integrity: sha512-bxI7ThgLzPrPz484/S9jLlvUAHYMzy6I0XiU1ZMeAEOBcS0VePBFxh1JjTQt3Xiat5b6Oh4x7UC7IwKQKIJRIg==}
    engines: {node: '>=18'}
    cpu: [x64]
    os: [sunos]

  '@esbuild/win32-arm64@0.17.19':
    resolution: {integrity: sha512-yYx+8jwowUstVdorcMdNlzklLYhPxjniHWFKgRqH7IFlUEa0Umu3KuYplf1HUZZ422e3NU9F4LGb+4O0Kdcaag==}
    engines: {node: '>=12'}
    cpu: [arm64]
    os: [win32]

  '@esbuild/win32-arm64@0.21.5':
    resolution: {integrity: sha512-Z0gOTd75VvXqyq7nsl93zwahcTROgqvuAcYDUr+vOv8uHhNSKROyU961kgtCD1e95IqPKSQKH7tBTslnS3tA8A==}
    engines: {node: '>=12'}
    cpu: [arm64]
    os: [win32]

  '@esbuild/win32-arm64@0.23.1':
    resolution: {integrity: sha512-4O+gPR5rEBe2FpKOVyiJ7wNDPA8nGzDuJ6gN4okSA1gEOYZ67N8JPk58tkWtdtPeLz7lBnY6I5L3jdsr3S+A6A==}
    engines: {node: '>=18'}
    cpu: [arm64]
    os: [win32]

  '@esbuild/win32-arm64@0.25.0':
    resolution: {integrity: sha512-ZUAc2YK6JW89xTbXvftxdnYy3m4iHIkDtK3CLce8wg8M2L+YZhIvO1DKpxrd0Yr59AeNNkTiic9YLf6FTtXWMw==}
    engines: {node: '>=18'}
    cpu: [arm64]
    os: [win32]

  '@esbuild/win32-ia32@0.17.19':
    resolution: {integrity: sha512-eggDKanJszUtCdlVs0RB+h35wNlb5v4TWEkq4vZcmVt5u/HiDZrTXe2bWFQUez3RgNHwx/x4sk5++4NSSicKkw==}
    engines: {node: '>=12'}
    cpu: [ia32]
    os: [win32]

  '@esbuild/win32-ia32@0.21.5':
    resolution: {integrity: sha512-SWXFF1CL2RVNMaVs+BBClwtfZSvDgtL//G/smwAc5oVK/UPu2Gu9tIaRgFmYFFKrmg3SyAjSrElf0TiJ1v8fYA==}
    engines: {node: '>=12'}
    cpu: [ia32]
    os: [win32]

  '@esbuild/win32-ia32@0.23.1':
    resolution: {integrity: sha512-BcaL0Vn6QwCwre3Y717nVHZbAa4UBEigzFm6VdsVdT/MbZ38xoj1X9HPkZhbmaBGUD1W8vxAfffbDe8bA6AKnQ==}
    engines: {node: '>=18'}
    cpu: [ia32]
    os: [win32]

  '@esbuild/win32-ia32@0.25.0':
    resolution: {integrity: sha512-eSNxISBu8XweVEWG31/JzjkIGbGIJN/TrRoiSVZwZ6pkC6VX4Im/WV2cz559/TXLcYbcrDN8JtKgd9DJVIo8GA==}
    engines: {node: '>=18'}
    cpu: [ia32]
    os: [win32]

  '@esbuild/win32-x64@0.17.19':
    resolution: {integrity: sha512-lAhycmKnVOuRYNtRtatQR1LPQf2oYCkRGkSFnseDAKPl8lu5SOsK/e1sXe5a0Pc5kHIHe6P2I/ilntNv2xf3cA==}
    engines: {node: '>=12'}
    cpu: [x64]
    os: [win32]

  '@esbuild/win32-x64@0.21.5':
    resolution: {integrity: sha512-tQd/1efJuzPC6rCFwEvLtci/xNFcTZknmXs98FYDfGE4wP9ClFV98nyKrzJKVPMhdDnjzLhdUyMX4PsQAPjwIw==}
    engines: {node: '>=12'}
    cpu: [x64]
    os: [win32]

  '@esbuild/win32-x64@0.23.1':
    resolution: {integrity: sha512-BHpFFeslkWrXWyUPnbKm+xYYVYruCinGcftSBaa8zoF9hZO4BcSCFUvHVTtzpIY6YzUnYtuEhZ+C9iEXjxnasg==}
    engines: {node: '>=18'}
    cpu: [x64]
    os: [win32]

  '@esbuild/win32-x64@0.25.0':
    resolution: {integrity: sha512-ZENoHJBxA20C2zFzh6AI4fT6RraMzjYw4xKWemRTRmRVtN9c5DcH9r/f2ihEkMjOW5eGgrwCslG/+Y/3bL+DHQ==}
    engines: {node: '>=18'}
    cpu: [x64]
    os: [win32]

  '@eslint-community/eslint-utils@4.4.1':
    resolution: {integrity: sha512-s3O3waFUrMV8P/XaF/+ZTp1X9XBZW1a4B97ZnjQF2KYWaFD2A8KyFBsrsfSjEmjn3RGWAIuvlneuZm3CUK3jbA==}
    engines: {node: ^12.22.0 || ^14.17.0 || >=16.0.0}
    peerDependencies:
      eslint: ^6.0.0 || ^7.0.0 || >=8.0.0

  '@eslint-community/regexpp@4.12.1':
    resolution: {integrity: sha512-CCZCDJuduB9OUkFkY2IgppNZMi2lBQgD2qzwXkEia16cge2pijY/aXi96CJMquDMn3nJdlPV1A5KrJEXwfLNzQ==}
    engines: {node: ^12.0.0 || ^14.0.0 || >=16.0.0}

  '@eslint/config-array@0.19.2':
    resolution: {integrity: sha512-GNKqxfHG2ySmJOBSHg7LxeUx4xpuCoFjacmlCoYWEbaPXLwvfIjixRI12xCQZeULksQb23uiA8F40w5TojpV7w==}
    engines: {node: ^18.18.0 || ^20.9.0 || >=21.1.0}

  '@eslint/config-helpers@0.1.0':
    resolution: {integrity: sha512-kLrdPDJE1ckPo94kmPPf9Hfd0DU0Jw6oKYrhe+pwSC0iTUInmTa+w6fw8sGgcfkFJGNdWOUeOaDM4quW4a7OkA==}
    engines: {node: ^18.18.0 || ^20.9.0 || >=21.1.0}

  '@eslint/core@0.12.0':
    resolution: {integrity: sha512-cmrR6pytBuSMTaBweKoGMwu3EiHiEC+DoyupPmlZ0HxBJBtIxwe+j/E4XPIKNx+Q74c8lXKPwYawBf5glsTkHg==}
    engines: {node: ^18.18.0 || ^20.9.0 || >=21.1.0}

  '@eslint/eslintrc@3.3.0':
    resolution: {integrity: sha512-yaVPAiNAalnCZedKLdR21GOGILMLKPyqSLWaAjQFvYA2i/ciDi8ArYVr69Anohb6cH2Ukhqti4aFnYyPm8wdwQ==}
    engines: {node: ^18.18.0 || ^20.9.0 || >=21.1.0}

  '@eslint/js@9.22.0':
    resolution: {integrity: sha512-vLFajx9o8d1/oL2ZkpMYbkLv8nDB6yaIwFNt7nI4+I80U/z03SxmfOMsLbvWr3p7C+Wnoh//aOu2pQW8cS0HCQ==}
    engines: {node: ^18.18.0 || ^20.9.0 || >=21.1.0}

  '@eslint/object-schema@2.1.6':
    resolution: {integrity: sha512-RBMg5FRL0I0gs51M/guSAj5/e14VQ4tpZnQNWwuDT66P14I43ItmPfIZRhO9fUVIPOAQXU47atlywZ/czoqFPA==}
    engines: {node: ^18.18.0 || ^20.9.0 || >=21.1.0}

  '@eslint/plugin-kit@0.2.7':
    resolution: {integrity: sha512-JubJ5B2pJ4k4yGxaNLdbjrnk9d/iDz6/q8wOilpIowd6PJPgaxCuHBnBszq7Ce2TyMrywm5r4PnKm6V3iiZF+g==}
    engines: {node: ^18.18.0 || ^20.9.0 || >=21.1.0}

  '@fastify/busboy@2.1.1':
    resolution: {integrity: sha512-vBZP4NlzfOlerQTnba4aqZoMhE/a9HY7HRqoOPaETQcSQuWEIyZMHGfVu6w9wGtGK5fED5qRs2DteVCjOH60sA==}
    engines: {node: '>=14'}

  '@hono/node-server@1.13.8':
    resolution: {integrity: sha512-fsn8ucecsAXUoVxrUil0m13kOEq4mkX4/4QozCqmY+HpGfKl74OYSn8JcMA8GnG0ClfdRI4/ZSeG7zhFaVg+wg==}
    engines: {node: '>=18.14.1'}
    peerDependencies:
      hono: ^4

  '@humanfs/core@0.19.1':
    resolution: {integrity: sha512-5DyQ4+1JEUzejeK1JGICcideyfUbGixgS9jNgex5nqkW+cY7WZhxBigmieN5Qnw9ZosSNVC9KQKyb+GUaGyKUA==}
    engines: {node: '>=18.18.0'}

  '@humanfs/node@0.16.6':
    resolution: {integrity: sha512-YuI2ZHQL78Q5HbhDiBA1X4LmYdXCKCMQIfw0pw7piHJwyREFebJUvrQN4cMssyES6x+vfUbx1CIpaQUKYdQZOw==}
    engines: {node: '>=18.18.0'}

  '@humanwhocodes/module-importer@1.0.1':
    resolution: {integrity: sha512-bxveV4V8v5Yb4ncFTT3rPSgZBOpCkjfK0y4oVVVJwIuDVBRMDXrPyXRL988i5ap9m9bnyEEjWfm5WkBmtffLfA==}
    engines: {node: '>=12.22'}

  '@humanwhocodes/retry@0.3.1':
    resolution: {integrity: sha512-JBxkERygn7Bv/GbN5Rv8Ul6LVknS+5Bp6RgDC/O8gEBU/yeH5Ui5C/OlWrTb6qct7LjjfT6Re2NxB0ln0yYybA==}
    engines: {node: '>=18.18'}

  '@humanwhocodes/retry@0.4.2':
    resolution: {integrity: sha512-xeO57FpIu4p1Ri3Jq/EXq4ClRm86dVF2z/+kvFnyqVYRavTZmaFaUBbWCOuuTh0o/g7DSsk6kc2vrS4Vl5oPOQ==}
    engines: {node: '>=18.18'}

  '@img/sharp-darwin-arm64@0.33.5':
    resolution: {integrity: sha512-UT4p+iz/2H4twwAoLCqfA9UH5pI6DggwKEGuaPy7nCVQ8ZsiY5PIcrRvD1DzuY3qYL07NtIQcWnBSY/heikIFQ==}
    engines: {node: ^18.17.0 || ^20.3.0 || >=21.0.0}
    cpu: [arm64]
    os: [darwin]

  '@img/sharp-darwin-x64@0.33.5':
    resolution: {integrity: sha512-fyHac4jIc1ANYGRDxtiqelIbdWkIuQaI84Mv45KvGRRxSAa7o7d1ZKAOBaYbnepLC1WqxfpimdeWfvqqSGwR2Q==}
    engines: {node: ^18.17.0 || ^20.3.0 || >=21.0.0}
    cpu: [x64]
    os: [darwin]

  '@img/sharp-libvips-darwin-arm64@1.0.4':
    resolution: {integrity: sha512-XblONe153h0O2zuFfTAbQYAX2JhYmDHeWikp1LM9Hul9gVPjFY427k6dFEcOL72O01QxQsWi761svJ/ev9xEDg==}
    cpu: [arm64]
    os: [darwin]

  '@img/sharp-libvips-darwin-x64@1.0.4':
    resolution: {integrity: sha512-xnGR8YuZYfJGmWPvmlunFaWJsb9T/AO2ykoP3Fz/0X5XV2aoYBPkX6xqCQvUTKKiLddarLaxpzNe+b1hjeWHAQ==}
    cpu: [x64]
    os: [darwin]

  '@img/sharp-libvips-linux-arm64@1.0.4':
    resolution: {integrity: sha512-9B+taZ8DlyyqzZQnoeIvDVR/2F4EbMepXMc/NdVbkzsJbzkUjhXv/70GQJ7tdLA4YJgNP25zukcxpX2/SueNrA==}
    cpu: [arm64]
    os: [linux]

  '@img/sharp-libvips-linux-arm@1.0.5':
    resolution: {integrity: sha512-gvcC4ACAOPRNATg/ov8/MnbxFDJqf/pDePbBnuBDcjsI8PssmjoKMAz4LtLaVi+OnSb5FK/yIOamqDwGmXW32g==}
    cpu: [arm]
    os: [linux]

  '@img/sharp-libvips-linux-s390x@1.0.4':
    resolution: {integrity: sha512-u7Wz6ntiSSgGSGcjZ55im6uvTrOxSIS8/dgoVMoiGE9I6JAfU50yH5BoDlYA1tcuGS7g/QNtetJnxA6QEsCVTA==}
    cpu: [s390x]
    os: [linux]

  '@img/sharp-libvips-linux-x64@1.0.4':
    resolution: {integrity: sha512-MmWmQ3iPFZr0Iev+BAgVMb3ZyC4KeFc3jFxnNbEPas60e1cIfevbtuyf9nDGIzOaW9PdnDciJm+wFFaTlj5xYw==}
    cpu: [x64]
    os: [linux]

  '@img/sharp-libvips-linuxmusl-arm64@1.0.4':
    resolution: {integrity: sha512-9Ti+BbTYDcsbp4wfYib8Ctm1ilkugkA/uscUn6UXK1ldpC1JjiXbLfFZtRlBhjPZ5o1NCLiDbg8fhUPKStHoTA==}
    cpu: [arm64]
    os: [linux]

  '@img/sharp-libvips-linuxmusl-x64@1.0.4':
    resolution: {integrity: sha512-viYN1KX9m+/hGkJtvYYp+CCLgnJXwiQB39damAO7WMdKWlIhmYTfHjwSbQeUK/20vY154mwezd9HflVFM1wVSw==}
    cpu: [x64]
    os: [linux]

  '@img/sharp-linux-arm64@0.33.5':
    resolution: {integrity: sha512-JMVv+AMRyGOHtO1RFBiJy/MBsgz0x4AWrT6QoEVVTyh1E39TrCUpTRI7mx9VksGX4awWASxqCYLCV4wBZHAYxA==}
    engines: {node: ^18.17.0 || ^20.3.0 || >=21.0.0}
    cpu: [arm64]
    os: [linux]

  '@img/sharp-linux-arm@0.33.5':
    resolution: {integrity: sha512-JTS1eldqZbJxjvKaAkxhZmBqPRGmxgu+qFKSInv8moZ2AmT5Yib3EQ1c6gp493HvrvV8QgdOXdyaIBrhvFhBMQ==}
    engines: {node: ^18.17.0 || ^20.3.0 || >=21.0.0}
    cpu: [arm]
    os: [linux]

  '@img/sharp-linux-s390x@0.33.5':
    resolution: {integrity: sha512-y/5PCd+mP4CA/sPDKl2961b+C9d+vPAveS33s6Z3zfASk2j5upL6fXVPZi7ztePZ5CuH+1kW8JtvxgbuXHRa4Q==}
    engines: {node: ^18.17.0 || ^20.3.0 || >=21.0.0}
    cpu: [s390x]
    os: [linux]

  '@img/sharp-linux-x64@0.33.5':
    resolution: {integrity: sha512-opC+Ok5pRNAzuvq1AG0ar+1owsu842/Ab+4qvU879ippJBHvyY5n2mxF1izXqkPYlGuP/M556uh53jRLJmzTWA==}
    engines: {node: ^18.17.0 || ^20.3.0 || >=21.0.0}
    cpu: [x64]
    os: [linux]

  '@img/sharp-linuxmusl-arm64@0.33.5':
    resolution: {integrity: sha512-XrHMZwGQGvJg2V/oRSUfSAfjfPxO+4DkiRh6p2AFjLQztWUuY/o8Mq0eMQVIY7HJ1CDQUJlxGGZRw1a5bqmd1g==}
    engines: {node: ^18.17.0 || ^20.3.0 || >=21.0.0}
    cpu: [arm64]
    os: [linux]

  '@img/sharp-linuxmusl-x64@0.33.5':
    resolution: {integrity: sha512-WT+d/cgqKkkKySYmqoZ8y3pxx7lx9vVejxW/W4DOFMYVSkErR+w7mf2u8m/y4+xHe7yY9DAXQMWQhpnMuFfScw==}
    engines: {node: ^18.17.0 || ^20.3.0 || >=21.0.0}
    cpu: [x64]
    os: [linux]

  '@img/sharp-wasm32@0.33.5':
    resolution: {integrity: sha512-ykUW4LVGaMcU9lu9thv85CbRMAwfeadCJHRsg2GmeRa/cJxsVY9Rbd57JcMxBkKHag5U/x7TSBpScF4U8ElVzg==}
    engines: {node: ^18.17.0 || ^20.3.0 || >=21.0.0}
    cpu: [wasm32]

  '@img/sharp-win32-ia32@0.33.5':
    resolution: {integrity: sha512-T36PblLaTwuVJ/zw/LaH0PdZkRz5rd3SmMHX8GSmR7vtNSP5Z6bQkExdSK7xGWyxLw4sUknBuugTelgw2faBbQ==}
    engines: {node: ^18.17.0 || ^20.3.0 || >=21.0.0}
    cpu: [ia32]
    os: [win32]

  '@img/sharp-win32-x64@0.33.5':
    resolution: {integrity: sha512-MpY/o8/8kj+EcnxwvrP4aTJSWw/aZ7JIGR4aBeZkZw5B7/Jn+tY9/VNwtcoGmdT7GfggGIU4kygOMSbYnOrAbg==}
    engines: {node: ^18.17.0 || ^20.3.0 || >=21.0.0}
    cpu: [x64]
    os: [win32]

  '@isaacs/cliui@8.0.2':
    resolution: {integrity: sha512-O8jcjabXaleOG9DQ0+ARXWZBTfnP4WNAqzuiJK7ll44AmxGKv/J2M4TPjxjY3znBCfvBXFzucm1twdyFybFqEA==}
    engines: {node: '>=12'}

  '@isaacs/fs-minipass@4.0.1':
    resolution: {integrity: sha512-wgm9Ehl2jpeqP3zw/7mo3kRHFp5MEDhqAdwy1fTGkHAwnkGOVsgpvQhL8B5n1qlb01jV3n/bI0ZfZp5lWA1k4w==}
    engines: {node: '>=18.0.0'}

  '@jridgewell/gen-mapping@0.3.8':
    resolution: {integrity: sha512-imAbBGkb+ebQyxKgzv5Hu2nmROxoDOXHh80evxdoXNOrvAnVx7zimzc1Oo5h9RlfV4vPXaE2iM5pOFbvOCClWA==}
    engines: {node: '>=6.0.0'}

  '@jridgewell/resolve-uri@3.1.2':
    resolution: {integrity: sha512-bRISgCIjP20/tbWSPWMEi54QVPRZExkuD9lJL+UIxUKtwVJA8wW1Trb1jMs1RFXo1CBTNZ/5hpC9QvmKWdopKw==}
    engines: {node: '>=6.0.0'}

  '@jridgewell/set-array@1.2.1':
    resolution: {integrity: sha512-R8gLRTZeyp03ymzP/6Lil/28tGeGEzhx1q2k703KGWRAI1VdvPIXdG70VJc2pAMw3NA6JKL5hhFu1sJX0Mnn/A==}
    engines: {node: '>=6.0.0'}

  '@jridgewell/source-map@0.3.6':
    resolution: {integrity: sha512-1ZJTZebgqllO79ue2bm3rIGud/bOe0pP5BjSRCRxxYkEZS8STV7zN84UBbiYu7jy+eCKSnVIUgoWWE/tt+shMQ==}

  '@jridgewell/sourcemap-codec@1.5.0':
    resolution: {integrity: sha512-gv3ZRaISU3fjPAgNsriBRqGWQL6quFx04YMPW/zD8XMLsU32mhCCbfbO6KZFLjvYpCZ8zyDEgqsgf+PwPaM7GQ==}

  '@jridgewell/trace-mapping@0.3.25':
    resolution: {integrity: sha512-vNk6aEwybGtawWmy/PzwnGDOjCkLWSD2wqvjGGAgOAwCGWySYXfYoxt00IJkTF+8Lb57DwOb3Aa0o9CApepiYQ==}

  '@jridgewell/trace-mapping@0.3.9':
    resolution: {integrity: sha512-3Belt6tdc8bPgAtbcmdtNJlirVoTmEb5e2gC94PnkwEW9jI6CAHUeoG85tjWP5WquqfavoMtMwiG4P926ZKKuQ==}

  '@mdx-js/mdx@3.1.0':
    resolution: {integrity: sha512-/QxEhPAvGwbQmy1Px8F899L5Uc2KZ6JtXwlCgJmjSTBedwOZkByYcBG4GceIGPXRDsmfxhHazuS+hlOShRLeDw==}

  '@mdx-js/react@3.1.0':
    resolution: {integrity: sha512-QjHtSaoameoalGnKDT3FoIl4+9RwyTmo9ZJGBdLOks/YOiWHoRDI3PUwEzOE7kEmGcV3AFcp9K6dYu9rEuKLAQ==}
    peerDependencies:
      '@types/react': '>=16'
      react: '>=16'

  '@napi-rs/nice-android-arm-eabi@1.0.1':
    resolution: {integrity: sha512-5qpvOu5IGwDo7MEKVqqyAxF90I6aLj4n07OzpARdgDRfz8UbBztTByBp0RC59r3J1Ij8uzYi6jI7r5Lws7nn6w==}
    engines: {node: '>= 10'}
    cpu: [arm]
    os: [android]

  '@napi-rs/nice-android-arm64@1.0.1':
    resolution: {integrity: sha512-GqvXL0P8fZ+mQqG1g0o4AO9hJjQaeYG84FRfZaYjyJtZZZcMjXW5TwkL8Y8UApheJgyE13TQ4YNUssQaTgTyvA==}
    engines: {node: '>= 10'}
    cpu: [arm64]
    os: [android]

  '@napi-rs/nice-darwin-arm64@1.0.1':
    resolution: {integrity: sha512-91k3HEqUl2fsrz/sKkuEkscj6EAj3/eZNCLqzD2AA0TtVbkQi8nqxZCZDMkfklULmxLkMxuUdKe7RvG/T6s2AA==}
    engines: {node: '>= 10'}
    cpu: [arm64]
    os: [darwin]

  '@napi-rs/nice-darwin-x64@1.0.1':
    resolution: {integrity: sha512-jXnMleYSIR/+TAN/p5u+NkCA7yidgswx5ftqzXdD5wgy/hNR92oerTXHc0jrlBisbd7DpzoaGY4cFD7Sm5GlgQ==}
    engines: {node: '>= 10'}
    cpu: [x64]
    os: [darwin]

  '@napi-rs/nice-freebsd-x64@1.0.1':
    resolution: {integrity: sha512-j+iJ/ezONXRQsVIB/FJfwjeQXX7A2tf3gEXs4WUGFrJjpe/z2KB7sOv6zpkm08PofF36C9S7wTNuzHZ/Iiccfw==}
    engines: {node: '>= 10'}
    cpu: [x64]
    os: [freebsd]

  '@napi-rs/nice-linux-arm-gnueabihf@1.0.1':
    resolution: {integrity: sha512-G8RgJ8FYXYkkSGQwywAUh84m946UTn6l03/vmEXBYNJxQJcD+I3B3k5jmjFG/OPiU8DfvxutOP8bi+F89MCV7Q==}
    engines: {node: '>= 10'}
    cpu: [arm]
    os: [linux]

  '@napi-rs/nice-linux-arm64-gnu@1.0.1':
    resolution: {integrity: sha512-IMDak59/W5JSab1oZvmNbrms3mHqcreaCeClUjwlwDr0m3BoR09ZiN8cKFBzuSlXgRdZ4PNqCYNeGQv7YMTjuA==}
    engines: {node: '>= 10'}
    cpu: [arm64]
    os: [linux]

  '@napi-rs/nice-linux-arm64-musl@1.0.1':
    resolution: {integrity: sha512-wG8fa2VKuWM4CfjOjjRX9YLIbysSVV1S3Kgm2Fnc67ap/soHBeYZa6AGMeR5BJAylYRjnoVOzV19Cmkco3QEPw==}
    engines: {node: '>= 10'}
    cpu: [arm64]
    os: [linux]

  '@napi-rs/nice-linux-ppc64-gnu@1.0.1':
    resolution: {integrity: sha512-lxQ9WrBf0IlNTCA9oS2jg/iAjQyTI6JHzABV664LLrLA/SIdD+I1i3Mjf7TsnoUbgopBcCuDztVLfJ0q9ubf6Q==}
    engines: {node: '>= 10'}
    cpu: [ppc64]
    os: [linux]

  '@napi-rs/nice-linux-riscv64-gnu@1.0.1':
    resolution: {integrity: sha512-3xs69dO8WSWBb13KBVex+yvxmUeEsdWexxibqskzoKaWx9AIqkMbWmE2npkazJoopPKX2ULKd8Fm9veEn0g4Ig==}
    engines: {node: '>= 10'}
    cpu: [riscv64]
    os: [linux]

  '@napi-rs/nice-linux-s390x-gnu@1.0.1':
    resolution: {integrity: sha512-lMFI3i9rlW7hgToyAzTaEybQYGbQHDrpRkg+1gJWEpH0PLAQoZ8jiY0IzakLfNWnVda1eTYYlxxFYzW8Rqczkg==}
    engines: {node: '>= 10'}
    cpu: [s390x]
    os: [linux]

  '@napi-rs/nice-linux-x64-gnu@1.0.1':
    resolution: {integrity: sha512-XQAJs7DRN2GpLN6Fb+ZdGFeYZDdGl2Fn3TmFlqEL5JorgWKrQGRUrpGKbgZ25UeZPILuTKJ+OowG2avN8mThBA==}
    engines: {node: '>= 10'}
    cpu: [x64]
    os: [linux]

  '@napi-rs/nice-linux-x64-musl@1.0.1':
    resolution: {integrity: sha512-/rodHpRSgiI9o1faq9SZOp/o2QkKQg7T+DK0R5AkbnI/YxvAIEHf2cngjYzLMQSQgUhxym+LFr+UGZx4vK4QdQ==}
    engines: {node: '>= 10'}
    cpu: [x64]
    os: [linux]

  '@napi-rs/nice-win32-arm64-msvc@1.0.1':
    resolution: {integrity: sha512-rEcz9vZymaCB3OqEXoHnp9YViLct8ugF+6uO5McifTedjq4QMQs3DHz35xBEGhH3gJWEsXMUbzazkz5KNM5YUg==}
    engines: {node: '>= 10'}
    cpu: [arm64]
    os: [win32]

  '@napi-rs/nice-win32-ia32-msvc@1.0.1':
    resolution: {integrity: sha512-t7eBAyPUrWL8su3gDxw9xxxqNwZzAqKo0Szv3IjVQd1GpXXVkb6vBBQUuxfIYaXMzZLwlxRQ7uzM2vdUE9ULGw==}
    engines: {node: '>= 10'}
    cpu: [ia32]
    os: [win32]

  '@napi-rs/nice-win32-x64-msvc@1.0.1':
    resolution: {integrity: sha512-JlF+uDcatt3St2ntBG8H02F1mM45i5SF9W+bIKiReVE6wiy3o16oBP/yxt+RZ+N6LbCImJXJ6bXNO2kn9AXicg==}
    engines: {node: '>= 10'}
    cpu: [x64]
    os: [win32]

  '@napi-rs/nice@1.0.1':
    resolution: {integrity: sha512-zM0mVWSXE0a0h9aKACLwKmD6nHcRiKrPpCfvaKqG1CqDEyjEawId0ocXxVzPMCAm6kkWr2P025msfxXEnt8UGQ==}
    engines: {node: '>= 10'}

  '@netlify/functions@3.0.1':
    resolution: {integrity: sha512-KqVvGatPnn3lw80vXsFbYV3H2S9FI9TQHneFVR6BBvfHWiqTvs8NwUoBpnUWgqPKKeUMuynycDabeSi9CW2WWw==}
    engines: {node: '>=18.0.0'}

  '@netlify/serverless-functions-api@1.35.0':
    resolution: {integrity: sha512-BH9eF3s7bUbqkcEUMR7dne/iCXSpZD10KVkGcs53eDrON5pKxsMdXvrdAx/q0HD24vJgHXGXObGSr5sjPllGEA==}
    engines: {node: '>=18.0.0'}

  '@nodelib/fs.scandir@2.1.5':
    resolution: {integrity: sha512-vq24Bq3ym5HEQm2NKCr3yXDwjc7vTsEThRDnkp2DK9p1uqLR+DHurm/NOTo0KG7HYHU7eppKZj3MyqYuMBf62g==}
    engines: {node: '>= 8'}

  '@nodelib/fs.stat@2.0.5':
    resolution: {integrity: sha512-RkhPPp2zrqDAQA/2jNhnztcPAlv64XdhIp7a7454A5ovI7Bukxgt7MX7udwAu3zg1DcpPU0rz3VV1SeaqvY4+A==}
    engines: {node: '>= 8'}

  '@nodelib/fs.walk@1.2.8':
    resolution: {integrity: sha512-oGB+UxlgWcgQkgwo8GcEGwemoTFt3FIO9ababBmaGwXIoBKZ+GTy0pP185beGg7Llih/NSHSV2XAs1lnznocSg==}
    engines: {node: '>= 8'}

  '@nolyfill/is-core-module@1.0.39':
    resolution: {integrity: sha512-nn5ozdjYQpUCZlWGuxcJY/KpxkWQs4DcbMCmKojjyrYDEAGy4Ce19NN4v5MduafTwJlbKc99UA8YhSVqq9yPZA==}
    engines: {node: '>=12.4.0'}

  '@opentelemetry/api@1.9.0':
    resolution: {integrity: sha512-3giAOQvZiH5F9bMlMiv8+GSPMeqg0dbaeo58/0SlA9sxSqZhnUtxzX9/2FzyhS9sWQf5S0GJE0AKBrFqjpeYcg==}
    engines: {node: '>=8.0.0'}

  '@pkgjs/parseargs@0.11.0':
    resolution: {integrity: sha512-+1VkjdD0QBLPodGrJUeqarH8VAIvQODIbwh9XpP5Syisf7YoQgsJKPNFoqqLQlu+VQ/tVSshMR6loPMn8U+dPg==}
    engines: {node: '>=14'}

  '@playwright/test@1.51.0':
    resolution: {integrity: sha512-dJ0dMbZeHhI+wb77+ljx/FeC8VBP6j/rj9OAojO08JI80wTZy6vRk9KvHKiDCUh4iMpEiseMgqRBIeW+eKX6RA==}
    engines: {node: '>=18'}
    hasBin: true

  '@rollup/pluginutils@5.1.4':
    resolution: {integrity: sha512-USm05zrsFxYLPdWWq+K3STlWiT/3ELn3RcV5hJMghpeAIhxfsUIg6mt12CBJBInWMV4VneoV7SfGv8xIwo2qNQ==}
    engines: {node: '>=14.0.0'}
    peerDependencies:
      rollup: ^1.20.0||^2.0.0||^3.0.0||^4.0.0
    peerDependenciesMeta:
      rollup:
        optional: true

  '@rollup/rollup-android-arm-eabi@4.35.0':
    resolution: {integrity: sha512-uYQ2WfPaqz5QtVgMxfN6NpLD+no0MYHDBywl7itPYd3K5TjjSghNKmX8ic9S8NU8w81NVhJv/XojcHptRly7qQ==}
    cpu: [arm]
    os: [android]

  '@rollup/rollup-android-arm64@4.35.0':
    resolution: {integrity: sha512-FtKddj9XZudurLhdJnBl9fl6BwCJ3ky8riCXjEw3/UIbjmIY58ppWwPEvU3fNu+W7FUsAsB1CdH+7EQE6CXAPA==}
    cpu: [arm64]
    os: [android]

  '@rollup/rollup-darwin-arm64@4.35.0':
    resolution: {integrity: sha512-Uk+GjOJR6CY844/q6r5DR/6lkPFOw0hjfOIzVx22THJXMxktXG6CbejseJFznU8vHcEBLpiXKY3/6xc+cBm65Q==}
    cpu: [arm64]
    os: [darwin]

  '@rollup/rollup-darwin-x64@4.35.0':
    resolution: {integrity: sha512-3IrHjfAS6Vkp+5bISNQnPogRAW5GAV1n+bNCrDwXmfMHbPl5EhTmWtfmwlJxFRUCBZ+tZ/OxDyU08aF6NI/N5Q==}
    cpu: [x64]
    os: [darwin]

  '@rollup/rollup-freebsd-arm64@4.35.0':
    resolution: {integrity: sha512-sxjoD/6F9cDLSELuLNnY0fOrM9WA0KrM0vWm57XhrIMf5FGiN8D0l7fn+bpUeBSU7dCgPV2oX4zHAsAXyHFGcQ==}
    cpu: [arm64]
    os: [freebsd]

  '@rollup/rollup-freebsd-x64@4.35.0':
    resolution: {integrity: sha512-2mpHCeRuD1u/2kruUiHSsnjWtHjqVbzhBkNVQ1aVD63CcexKVcQGwJ2g5VphOd84GvxfSvnnlEyBtQCE5hxVVw==}
    cpu: [x64]
    os: [freebsd]

  '@rollup/rollup-linux-arm-gnueabihf@4.35.0':
    resolution: {integrity: sha512-mrA0v3QMy6ZSvEuLs0dMxcO2LnaCONs1Z73GUDBHWbY8tFFocM6yl7YyMu7rz4zS81NDSqhrUuolyZXGi8TEqg==}
    cpu: [arm]
    os: [linux]

  '@rollup/rollup-linux-arm-musleabihf@4.35.0':
    resolution: {integrity: sha512-DnYhhzcvTAKNexIql8pFajr0PiDGrIsBYPRvCKlA5ixSS3uwo/CWNZxB09jhIapEIg945KOzcYEAGGSmTSpk7A==}
    cpu: [arm]
    os: [linux]

  '@rollup/rollup-linux-arm64-gnu@4.35.0':
    resolution: {integrity: sha512-uagpnH2M2g2b5iLsCTZ35CL1FgyuzzJQ8L9VtlJ+FckBXroTwNOaD0z0/UF+k5K3aNQjbm8LIVpxykUOQt1m/A==}
    cpu: [arm64]
    os: [linux]

  '@rollup/rollup-linux-arm64-musl@4.35.0':
    resolution: {integrity: sha512-XQxVOCd6VJeHQA/7YcqyV0/88N6ysSVzRjJ9I9UA/xXpEsjvAgDTgH3wQYz5bmr7SPtVK2TsP2fQ2N9L4ukoUg==}
    cpu: [arm64]
    os: [linux]

  '@rollup/rollup-linux-loongarch64-gnu@4.35.0':
    resolution: {integrity: sha512-5pMT5PzfgwcXEwOaSrqVsz/LvjDZt+vQ8RT/70yhPU06PTuq8WaHhfT1LW+cdD7mW6i/J5/XIkX/1tCAkh1W6g==}
    cpu: [loong64]
    os: [linux]

  '@rollup/rollup-linux-powerpc64le-gnu@4.35.0':
    resolution: {integrity: sha512-c+zkcvbhbXF98f4CtEIP1EBA/lCic5xB0lToneZYvMeKu5Kamq3O8gqrxiYYLzlZH6E3Aq+TSW86E4ay8iD8EA==}
    cpu: [ppc64]
    os: [linux]

  '@rollup/rollup-linux-riscv64-gnu@4.35.0':
    resolution: {integrity: sha512-s91fuAHdOwH/Tad2tzTtPX7UZyytHIRR6V4+2IGlV0Cej5rkG0R61SX4l4y9sh0JBibMiploZx3oHKPnQBKe4g==}
    cpu: [riscv64]
    os: [linux]

  '@rollup/rollup-linux-s390x-gnu@4.35.0':
    resolution: {integrity: sha512-hQRkPQPLYJZYGP+Hj4fR9dDBMIM7zrzJDWFEMPdTnTy95Ljnv0/4w/ixFw3pTBMEuuEuoqtBINYND4M7ujcuQw==}
    cpu: [s390x]
    os: [linux]

  '@rollup/rollup-linux-x64-gnu@4.35.0':
    resolution: {integrity: sha512-Pim1T8rXOri+0HmV4CdKSGrqcBWX0d1HoPnQ0uw0bdp1aP5SdQVNBy8LjYncvnLgu3fnnCt17xjWGd4cqh8/hA==}
    cpu: [x64]
    os: [linux]

  '@rollup/rollup-linux-x64-musl@4.35.0':
    resolution: {integrity: sha512-QysqXzYiDvQWfUiTm8XmJNO2zm9yC9P/2Gkrwg2dH9cxotQzunBHYr6jk4SujCTqnfGxduOmQcI7c2ryuW8XVg==}
    cpu: [x64]
    os: [linux]

  '@rollup/rollup-win32-arm64-msvc@4.35.0':
    resolution: {integrity: sha512-OUOlGqPkVJCdJETKOCEf1mw848ZyJ5w50/rZ/3IBQVdLfR5jk/6Sr5m3iO2tdPgwo0x7VcncYuOvMhBWZq8ayg==}
    cpu: [arm64]
    os: [win32]

  '@rollup/rollup-win32-ia32-msvc@4.35.0':
    resolution: {integrity: sha512-2/lsgejMrtwQe44glq7AFFHLfJBPafpsTa6JvP2NGef/ifOa4KBoglVf7AKN7EV9o32evBPRqfg96fEHzWo5kw==}
    cpu: [ia32]
    os: [win32]

  '@rollup/rollup-win32-x64-msvc@4.35.0':
    resolution: {integrity: sha512-PIQeY5XDkrOysbQblSW7v3l1MDZzkTEzAfTPkj5VAu3FW8fS4ynyLg2sINp0fp3SjZ8xkRYpLqoKcYqAkhU1dw==}
    cpu: [x64]
    os: [win32]

  '@rtsao/scc@1.1.0':
    resolution: {integrity: sha512-zt6OdqaDoOnJ1ZYsCYGt9YmWzDXl4vQdKTyJev62gFhRGKdx7mcT54V9KIjg+d2wi9EXsPvAPKe7i7WjfVWB8g==}

  '@sec-ant/readable-stream@0.4.1':
    resolution: {integrity: sha512-831qok9r2t8AlxLko40y2ebgSDhenenCatLVeW/uBtnHPyhHOvG0C7TvfgecV+wHzIm5KUICgzmVpWS+IMEAeg==}

  '@shikijs/core@3.1.0':
    resolution: {integrity: sha512-1ppAOyg3F18N8Ge9DmJjGqRVswihN33rOgPovR6gUHW17Hw1L4RlRhnmVQcsacSHh0A8IO1FIgNbtTxUFwodmg==}

  '@shikijs/engine-javascript@3.1.0':
    resolution: {integrity: sha512-/LwkhW17jYi7uPcdaaSQQDNW+xgrHXarkrxYPoC6WPzH2xW5mFMw12doHXJBqxmYvtcTbaatcv2MkH9+3PU1FA==}

  '@shikijs/engine-oniguruma@3.1.0':
    resolution: {integrity: sha512-reRgy8VzDPdiDocuGDD60Rk/jLxgcgy+6H4n6jYLeN2Yw5ikasRjQQx8ERXtDM35yg2v/d6KolDBcK8hYYhcmw==}

  '@shikijs/langs@3.1.0':
    resolution: {integrity: sha512-hAM//sExPXAXG3ZDWjrmV6Vlw4zlWFOcT1ZXNhFRBwPP27scZu/ZIdZ+TdTgy06zSvyF4KIjnF8j6+ScKGu6ww==}

  '@shikijs/themes@3.1.0':
    resolution: {integrity: sha512-A4MJmy9+ydLNbNCtkmdTp8a+ON+MMXoUe1KTkELkyu0+pHGOcbouhNuobhZoK59cL4cOST6CCz1x+kUdkp9UZA==}

  '@shikijs/types@3.1.0':
    resolution: {integrity: sha512-F8e7Fy4ihtcNpJG572BZZC1ErYrBrzJ5Cbc9Zi3REgWry43gIvjJ9lFAoUnuy7Bvy4IFz7grUSxL5edfrrjFEA==}

  '@shikijs/vscode-textmate@10.0.2':
    resolution: {integrity: sha512-83yeghZ2xxin3Nj8z1NMd/NCuca+gsYXswywDy5bHvwlWL8tpTQmzGeUuHd9FC3E/SBEMvzJRwWEOz5gGes9Qg==}

  '@sindresorhus/is@5.6.0':
    resolution: {integrity: sha512-TV7t8GKYaJWsn00tFDqBw8+Uqmr8A0fRU1tvTQhyZzGv0sJCGRQL3JGMI3ucuKo3XIZdUP+Lx7/gh2t3lewy7g==}
    engines: {node: '>=14.16'}

  '@sindresorhus/slugify@2.2.1':
    resolution: {integrity: sha512-MkngSCRZ8JdSOCHRaYd+D01XhvU3Hjy6MGl06zhOk614hp9EOAp5gIkBeQg7wtmxpitU6eAL4kdiRMcJa2dlrw==}
    engines: {node: '>=12'}

  '@sindresorhus/transliterate@1.6.0':
    resolution: {integrity: sha512-doH1gimEu3A46VX6aVxpHTeHrytJAG6HgdxntYnCFiIFHEM/ZGpG8KiZGBChchjQmG0XFIBL552kBTjVcMZXwQ==}
    engines: {node: '>=12'}

  '@stylex-extend/babel-plugin@0.3.1':
    resolution: {integrity: sha512-gQJe6vCntSvPYp4JC+6MrQJwt4xWbU/kx29iLk489aUrD0BKHDVH4aPJVscpFLflLKMDE0SNdfPcMW9j+F8XkQ==}

  '@stylexjs/babel-plugin@0.6.1':
    resolution: {integrity: sha512-LIYXvaaq2ZCs80G53SxdpbZ3sY0dJcTClEcSWN33QL8y8UL64OKiK17iIoYVnUIhBN/5P6QIDm+UwwB3D9EiVw==}

  '@stylexjs/shared@0.5.1':
    resolution: {integrity: sha512-3kuvLfPr1P5lbLjvtEjXmJxyBOygudhH93DA8OtNnb0H3bQjDZJQqaR/Pde67tlsdbqU5pFuaeueKkZhnuurzA==}

  '@stylexjs/shared@0.6.1':
    resolution: {integrity: sha512-9rK9Sni9Nk9zRMHDEolhDszGID3tCYi3rh14+t4lmKehL87LqOgnoDQMjEMLAY4/SFLWLPaHFSKavF8wXtRYsg==}

  '@stylexjs/stylex@0.11.1':
    resolution: {integrity: sha512-1OofsiCP2DYV+Cw/iIuHYTAJRy34TtxQt0FDuQGTnNH915hb6NkPmX6iPa++9t4KP3HWR9oVRmAHkpP58BIYbw==}

  '@stylexjs/stylex@0.6.1':
    resolution: {integrity: sha512-1dKZG4VA8qxNf8LqiDWM0JL2YIFpLlblRivv0fabpc+PY02FqwOMdKRWscNCZy2dHGrUOGjjUvkPIU/doAqGzg==}

  '@swc/cli@0.6.0':
    resolution: {integrity: sha512-Q5FsI3Cw0fGMXhmsg7c08i4EmXCrcl+WnAxb6LYOLHw4JFFC3yzmx9LaXZ7QMbA+JZXbigU2TirI7RAfO0Qlnw==}
    engines: {node: '>= 16.14.0'}
    hasBin: true
    peerDependencies:
      '@swc/core': ^1.2.66
      chokidar: ^4.0.1
    peerDependenciesMeta:
      chokidar:
        optional: true

  '@swc/core-darwin-arm64@1.11.8':
    resolution: {integrity: sha512-rrSsunyJWpHN+5V1zumndwSSifmIeFQBK9i2RMQQp15PgbgUNxHK5qoET1n20pcUrmZeT6jmJaEWlQchkV//Og==}
    engines: {node: '>=10'}
    cpu: [arm64]
    os: [darwin]

  '@swc/core-darwin-x64@1.11.8':
    resolution: {integrity: sha512-44goLqQuuo0HgWnG8qC+ZFw/qnjCVVeqffhzFr9WAXXotogVaxM8ze6egE58VWrfEc8me8yCcxOYL9RbtjhS/Q==}
    engines: {node: '>=10'}
    cpu: [x64]
    os: [darwin]

  '@swc/core-linux-arm-gnueabihf@1.11.8':
    resolution: {integrity: sha512-Mzo8umKlhTWwF1v8SLuTM1z2A+P43UVhf4R8RZDhzIRBuB2NkeyE+c0gexIOJBuGSIATryuAF4O4luDu727D1w==}
    engines: {node: '>=10'}
    cpu: [arm]
    os: [linux]

  '@swc/core-linux-arm64-gnu@1.11.8':
    resolution: {integrity: sha512-EyhO6U+QdoGYC1MeHOR0pyaaSaKYyNuT4FQNZ1eZIbnuueXpuICC7iNmLIOfr3LE5bVWcZ7NKGVPlM2StJEcgA==}
    engines: {node: '>=10'}
    cpu: [arm64]
    os: [linux]

  '@swc/core-linux-arm64-musl@1.11.8':
    resolution: {integrity: sha512-QU6wOkZnS6/QuBN1MHD6G2BgFxB0AclvTVGbqYkRA7MsVkcC29PffESqzTXnypzB252/XkhQjoB2JIt9rPYf6A==}
    engines: {node: '>=10'}
    cpu: [arm64]
    os: [linux]

  '@swc/core-linux-x64-gnu@1.11.8':
    resolution: {integrity: sha512-r72onUEIU1iJi9EUws3R28pztQ/eM3EshNpsPRBfuLwKy+qn3et55vXOyDhIjGCUph5Eg2Yn8H3h6MTxDdLd+w==}
    engines: {node: '>=10'}
    cpu: [x64]
    os: [linux]

  '@swc/core-linux-x64-musl@1.11.8':
    resolution: {integrity: sha512-294k8cLpO103++f4ZUEDr3vnBeUfPitW6G0a3qeVZuoXFhFgaW7ANZIWknUc14WiLOMfMecphJAEiy9C8OeYSw==}
    engines: {node: '>=10'}
    cpu: [x64]
    os: [linux]

  '@swc/core-win32-arm64-msvc@1.11.8':
    resolution: {integrity: sha512-EbjOzQ+B85rumHyeesBYxZ+hq3ZQn+YAAT1ZNE9xW1/8SuLoBmHy/K9YniRGVDq/2NRmp5kI5+5h5TX0asIS9A==}
    engines: {node: '>=10'}
    cpu: [arm64]
    os: [win32]

  '@swc/core-win32-ia32-msvc@1.11.8':
    resolution: {integrity: sha512-Z+FF5kgLHfQWIZ1KPdeInToXLzbY0sMAashjd/igKeP1Lz0qKXVAK+rpn6ASJi85Fn8wTftCGCyQUkRVn0bTDg==}
    engines: {node: '>=10'}
    cpu: [ia32]
    os: [win32]

  '@swc/core-win32-x64-msvc@1.11.8':
    resolution: {integrity: sha512-j6B6N0hChCeAISS6xp/hh6zR5CSCr037BAjCxNLsT8TGe5D+gYZ57heswUWXRH8eMKiRDGiLCYpPB2pkTqxCSw==}
    engines: {node: '>=10'}
    cpu: [x64]
    os: [win32]

  '@swc/core@1.11.8':
    resolution: {integrity: sha512-UAL+EULxrc0J73flwYHfu29mO8CONpDJiQv1QPDXsyCvDUcEhqAqUROVTgC+wtJCFFqMQdyr4stAA5/s0KSOmA==}
    engines: {node: '>=10'}
    peerDependencies:
      '@swc/helpers': '*'
    peerDependenciesMeta:
      '@swc/helpers':
        optional: true

  '@swc/counter@0.1.3':
    resolution: {integrity: sha512-e2BR4lsJkkRlKZ/qCHPw9ZaSxc0MVUd7gtbtaB7aMvHeJVYe8sOB8DBZkP2DtISHGSku9sCK6T6cnY0CtXrOCQ==}

  '@swc/helpers@0.5.15':
    resolution: {integrity: sha512-JQ5TuMi45Owi4/BIMAJBoSQoOJu12oOk/gADqlcUL9JEdHB8vyjUSsxqeNXnmXHjYKMi2WcYtezGEEhqUI/E2g==}

  '@swc/types@0.1.19':
    resolution: {integrity: sha512-WkAZaAfj44kh/UFdAQcrMP1I0nwRqpt27u+08LMBYMqmQfwwMofYoMh/48NGkMMRfC4ynpfwRbJuu8ErfNloeA==}

  '@szmarczak/http-timer@5.0.1':
    resolution: {integrity: sha512-+PmQX0PiAYPMeVYe237LJAYvOMYW1j2rH5YROyS3b4CTVJum34HfRvKvAzozHAQG0TnHNdUfY9nCeUyRAs//cw==}
    engines: {node: '>=14.16'}

  '@tailwindcss/node@4.0.12':
    resolution: {integrity: sha512-a6J11K1Ztdln9OrGfoM75/hChYPcHYGNYimqciMrvKXRmmPaS8XZTHhdvb5a3glz4Kd4ZxE1MnuFE2c0fGGmtg==}

  '@tailwindcss/oxide-android-arm64@4.0.12':
    resolution: {integrity: sha512-dAXCaemu3mHLXcA5GwGlQynX8n7tTdvn5i1zAxRvZ5iC9fWLl5bGnjZnzrQqT7ttxCvRwdVf3IHUnMVdDBO/kQ==}
    engines: {node: '>= 10'}
    cpu: [arm64]
    os: [android]

  '@tailwindcss/oxide-darwin-arm64@4.0.12':
    resolution: {integrity: sha512-vPNI+TpJQ7sizselDXIJdYkx9Cu6JBdtmRWujw9pVIxW8uz3O2PjgGGzL/7A0sXI8XDjSyRChrUnEW9rQygmJQ==}
    engines: {node: '>= 10'}
    cpu: [arm64]
    os: [darwin]

  '@tailwindcss/oxide-darwin-x64@4.0.12':
    resolution: {integrity: sha512-RL/9jM41Fdq4Efr35C5wgLx98BirnrfwuD+zgMFK6Ir68HeOSqBhW9jsEeC7Y/JcGyPd3MEoJVIU4fAb7YLg7A==}
    engines: {node: '>= 10'}
    cpu: [x64]
    os: [darwin]

  '@tailwindcss/oxide-freebsd-x64@4.0.12':
    resolution: {integrity: sha512-7WzWiax+LguJcMEimY0Q4sBLlFXu1tYxVka3+G2M9KmU/3m84J3jAIV4KZWnockbHsbb2XgrEjtlJKVwHQCoRA==}
    engines: {node: '>= 10'}
    cpu: [x64]
    os: [freebsd]

  '@tailwindcss/oxide-linux-arm-gnueabihf@4.0.12':
    resolution: {integrity: sha512-X9LRC7jjE1QlfIaBbXjY0PGeQP87lz5mEfLSVs2J1yRc9PSg1tEPS9NBqY4BU9v5toZgJgzKeaNltORyTs22TQ==}
    engines: {node: '>= 10'}
    cpu: [arm]
    os: [linux]

  '@tailwindcss/oxide-linux-arm64-gnu@4.0.12':
    resolution: {integrity: sha512-i24IFNq2402zfDdoWKypXz0ZNS2G4NKaA82tgBlE2OhHIE+4mg2JDb5wVfyP6R+MCm5grgXvurcIcKWvo44QiQ==}
    engines: {node: '>= 10'}
    cpu: [arm64]
    os: [linux]

  '@tailwindcss/oxide-linux-arm64-musl@4.0.12':
    resolution: {integrity: sha512-LmOdshJBfAGIBG0DdBWhI0n5LTMurnGGJCHcsm9F//ISfsHtCnnYIKgYQui5oOz1SUCkqsMGfkAzWyNKZqbGNw==}
    engines: {node: '>= 10'}
    cpu: [arm64]
    os: [linux]

  '@tailwindcss/oxide-linux-x64-gnu@4.0.12':
    resolution: {integrity: sha512-OSK667qZRH30ep8RiHbZDQfqkXjnzKxdn0oRwWzgCO8CoTxV+MvIkd0BWdQbYtYuM1wrakARV/Hwp0eA/qzdbw==}
    engines: {node: '>= 10'}
    cpu: [x64]
    os: [linux]

  '@tailwindcss/oxide-linux-x64-musl@4.0.12':
    resolution: {integrity: sha512-uylhWq6OWQ8krV8Jk+v0H/3AZKJW6xYMgNMyNnUbbYXWi7hIVdxRKNUB5UvrlC3RxtgsK5EAV2i1CWTRsNcAnA==}
    engines: {node: '>= 10'}
    cpu: [x64]
    os: [linux]

  '@tailwindcss/oxide-win32-arm64-msvc@4.0.12':
    resolution: {integrity: sha512-XDLnhMoXZEEOir1LK43/gHHwK84V1GlV8+pAncUAIN2wloeD+nNciI9WRIY/BeFTqES22DhTIGoilSO39xDb2g==}
    engines: {node: '>= 10'}
    cpu: [arm64]
    os: [win32]

  '@tailwindcss/oxide-win32-x64-msvc@4.0.12':
    resolution: {integrity: sha512-I/BbjCLpKDQucvtn6rFuYLst1nfFwSMYyPzkx/095RE+tuzk5+fwXuzQh7T3fIBTcbn82qH/sFka7yPGA50tLw==}
    engines: {node: '>= 10'}
    cpu: [x64]
    os: [win32]

  '@tailwindcss/oxide@4.0.12':
    resolution: {integrity: sha512-DWb+myvJB9xJwelwT9GHaMc1qJj6MDXRDR0CS+T8IdkejAtu8ctJAgV4r1drQJLPeS7mNwq2UHW2GWrudTf63A==}
    engines: {node: '>= 10'}

  '@tailwindcss/postcss@4.0.12':
    resolution: {integrity: sha512-r59Sdr8djCW4dL3kvc4aWU8PHdUAVM3O3te2nbYzXsWwKLlHPCuUoZAc9FafXb/YyNDZOMI7sTbKTKFmwOrMjw==}

  '@tanstack/history@1.114.3':
    resolution: {integrity: sha512-UVJEleUvkVfTwDecq9VbGJKcYQg8J3wMuMn1DGCX4wkNLM2EEQ7BI3oeESmD+DU1uDD/yueSplRjGq8nTtZT2Q==}
    engines: {node: '>=12'}

  '@tanstack/react-router-devtools@1.114.4':
    resolution: {integrity: sha512-lhnVlTXPqKvc30u17fNekrLA2vN0Nme+xqyj5+TyK+CkGRvQYL+MiNmXO6zBU33Eqo+plmrvXsbfoKY77DK0kw==}
    engines: {node: '>=12'}
    peerDependencies:
      '@tanstack/react-router': ^1.114.4
      '@tanstack/router-devtools-core': ^1.114.3
      react: '>=18.0.0 || >=19.0.0'
      react-dom: '>=18.0.0 || >=19.0.0'

  '@tanstack/react-router@1.114.4':
    resolution: {integrity: sha512-FVvKSrZ5o3Yrh+Iep0Dx/X3Ybyazop6n2n/0u+E0LTIhS60fDknE2jJZRqUGgKz+DaxIEJurqdfw6PWRVzx3BA==}
    engines: {node: '>=12'}
    peerDependencies:
      react: '>=18.0.0 || >=19.0.0'
      react-dom: '>=18.0.0 || >=19.0.0'

  '@tanstack/react-store@0.7.0':
    resolution: {integrity: sha512-S/Rq17HaGOk+tQHV/yrePMnG1xbsKZIl/VsNWnNXt4XW+tTY8dTlvpJH2ZQ3GRALsusG5K6Q3unAGJ2pd9W/Ng==}
    peerDependencies:
      react: ^16.8.0 || ^17.0.0 || ^18.0.0 || ^19.0.0
      react-dom: ^16.8.0 || ^17.0.0 || ^18.0.0 || ^19.0.0

  '@tanstack/router-core@1.114.3':
    resolution: {integrity: sha512-uKez7bBnFDwqyCJlOtAvu456vx9VCEu/VFw9gs5AALKm6ONXbK66sehn+1sBYgHhkPBnllIaKnmDIGhGuSCheg==}
    engines: {node: '>=12'}

  '@tanstack/router-devtools-core@1.114.3':
    resolution: {integrity: sha512-jhcxHlB+AlGz/sUQFxfQauaSvn2cRCteXPuQXJOKucUJN8bShPJ4ZF1AOO9Q/FuB5h0eiemolbNMf0zvGin6Nw==}
    engines: {node: '>=12'}
    peerDependencies:
      '@tanstack/router-core': ^1.114.3
      csstype: ^3.0.10
      solid-js: '>=1.9.5'
      tiny-invariant: ^1.3.3
    peerDependenciesMeta:
      csstype:
        optional: true

  '@tanstack/router-devtools@1.114.4':
    resolution: {integrity: sha512-LvL0bjnOBEzo5sr3SI4omVahyNMSMzUTc7EAkKqTpWQ5bHvQbN4ytx9LftVRoVz4BGH+nW07DY13keHlkvHdVQ==}
    engines: {node: '>=12'}
    peerDependencies:
      '@tanstack/react-router': ^1.114.4
      csstype: ^3.0.10
      react: '>=18.0.0 || >=19.0.0'
      react-dom: '>=18.0.0 || >=19.0.0'
    peerDependenciesMeta:
      csstype:
        optional: true

  '@tanstack/store@0.7.0':
    resolution: {integrity: sha512-CNIhdoUsmD2NolYuaIs8VfWM467RK6oIBAW4nPEKZhg1smZ+/CwtCdpURgp7nxSqOaV9oKkzdWD80+bC66F/Jg==}

  '@tokenizer/token@0.3.0':
    resolution: {integrity: sha512-OvjF+z51L3ov0OyAU0duzsYuvO01PH7x4t6DJx+guahgTnBHkhJdG7soQeTSFLWN3efnHyibZ4Z8l2EuWwJN3A==}

  '@types/acorn@4.0.6':
    resolution: {integrity: sha512-veQTnWP+1D/xbxVrPC3zHnCZRjSrKfhbMUlEA43iMZLu7EsnTtkJklIuwrCPbOi8YkvDQAiW05VQQFvvz9oieQ==}

  '@types/babel__core@7.20.5':
    resolution: {integrity: sha512-qoQprZvz5wQFJwMDqeseRXWv3rqMvhgpbXFfVyWhbx9X47POIA6i/+dXefEmZKoAgOaTdaIgNSMqMIU61yRyzA==}

  '@types/babel__generator@7.6.8':
    resolution: {integrity: sha512-ASsj+tpEDsEiFr1arWrlN6V3mdfjRMZt6LtK/Vp/kreFLnr5QH5+DhvD5nINYZXzwJvXeGq+05iUXcAzVrqWtw==}

  '@types/babel__template@7.4.4':
    resolution: {integrity: sha512-h/NUaSyG5EyxBIp8YRxo4RMe2/qQgvyowRwVMzhYhBCONbW8PUsg4lkFMrhgZhUe5z3L3MiLDuvyJ/CaPa2A8A==}

  '@types/babel__traverse@7.20.6':
    resolution: {integrity: sha512-r1bzfrm0tomOI8g1SzvCaQHo6Lcv6zu0EA+W2kHrt8dyrHQxGzBBL4kdkzIS+jBMV+EYcMAEAqXqYaLJq5rOZg==}

  '@types/cookie@1.0.0':
    resolution: {integrity: sha512-mGFXbkDQJ6kAXByHS7QAggRXgols0mAdP4MuXgloGY1tXokvzaFFM4SMqWvf7AH0oafI7zlFJwoGWzmhDqTZ9w==}
    deprecated: This is a stub types definition. cookie provides its own type definitions, so you do not need this installed.

  '@types/debug@4.1.12':
    resolution: {integrity: sha512-vIChWdVG3LG1SMxEvI/AK+FWJthlrqlTu7fbrlywTkkaONwk/UAGaULXRlf8vkzFBLVm0zkMdCquhL5aOjhXPQ==}

  '@types/diff-match-patch@1.0.36':
    resolution: {integrity: sha512-xFdR6tkm0MWvBfO8xXCSsinYxHcqkQUlcHeSpMC2ukzOb6lwQAfDmW+Qt0AvlGd8HpsS28qKsB+oPeJn9I39jg==}

  '@types/eslint-scope@3.7.7':
    resolution: {integrity: sha512-MzMFlSLBqNF2gcHWO0G1vP/YQyfvrxZ0bF+u7mzUdZ1/xK4A4sru+nraZz5i3iEIk1l1uyicaDVTB4QbbEkAYg==}

  '@types/eslint@9.6.1':
    resolution: {integrity: sha512-FXx2pKgId/WyYo2jXw63kk7/+TY7u7AziEJxJAnSFzHlqTAS3Ync6SvgYAN/k4/PQpnnVuzoMuVnByKK2qp0ag==}

  '@types/estree-jsx@1.0.5':
    resolution: {integrity: sha512-52CcUVNFyfb1A2ALocQw/Dd1BQFNmSdkuC3BkZ6iqhdMfQz7JWOFRuJFloOzjk+6WijU56m9oKXFAXc7o3Towg==}

  '@types/estree@1.0.6':
    resolution: {integrity: sha512-AYnb1nQyY49te+VRAVgmzfcgjYS91mY5P0TKUDCLEM+gNnA+3T6rWITXRLYCpahpqSQbN5cE+gHpnPyXjHWxcw==}

  '@types/fs-extra@11.0.4':
    resolution: {integrity: sha512-yTbItCNreRooED33qjunPthRcSjERP1r4MqCZc7wv0u2sUkzTFp45tgUfS5+r7FrZPdmCCNflLhVSP/o+SemsQ==}

  '@types/hast@3.0.4':
    resolution: {integrity: sha512-WPs+bbQw5aCj+x6laNGWLH3wviHtoCv/P3+otBhbOhJgG8qtpdAMlTCxLtsTWA7LH1Oh/bFCHsBn0TPS5m30EQ==}

  '@types/http-cache-semantics@4.0.4':
    resolution: {integrity: sha512-1m0bIFVc7eJWyve9S0RnuRgcQqF/Xd5QsUZAZeQFr1Q3/p9JWoQQEqmVy+DPTNpGXwhgIetAoYF8JSc33q29QA==}

  '@types/json-schema@7.0.15':
    resolution: {integrity: sha512-5+fP8P8MFNC+AyZCDxrB2pkZFPGzqQWUzpSeuuVLvm8VMcorNYavBqoFcxK8bQz4Qsbn4oUEEem4wDLfcysGHA==}

  '@types/json5@0.0.29':
    resolution: {integrity: sha512-dRLjCWHYg4oaA77cxO64oO+7JwCwnIzkZPdrrC71jQmQtlhM556pwKo5bUzqvZndkVbeFLIIi+9TC40JNF5hNQ==}

  '@types/jsonfile@6.1.4':
    resolution: {integrity: sha512-D5qGUYwjvnNNextdU59/+fI+spnwtTFmyQP0h+PfIOSkNfpU6AOICUOkm4i0OnSk+NyjdPJrxCDro0sJsWlRpQ==}

  '@types/mdast@4.0.4':
    resolution: {integrity: sha512-kGaNbPh1k7AFzgpud/gMdvIm5xuECykRR+JnWKQno9TAXVa6WIVCGTPvYGekIDL4uwCZQSYbUxNBSb1aUo79oA==}

  '@types/mdx@2.0.13':
    resolution: {integrity: sha512-+OWZQfAYyio6YkJb3HLxDrvnx6SWWDbC0zVPfBRzUk0/nqoDyf6dNxQi3eArPe8rJ473nobTMQ/8Zk+LxJ+Yuw==}

  '@types/ms@2.1.0':
    resolution: {integrity: sha512-GsCCIZDE/p3i96vtEqx+7dBUGXrc7zeSK3wwPHIaRThS+9OhWIXRqzs4d6k1SVU8g91DrNRWxWUGhp5KXQb2VA==}

  '@types/node@22.13.10':
    resolution: {integrity: sha512-I6LPUvlRH+O6VRUqYOcMudhaIdUVWfsjnZavnsraHvpBwaEyMN29ry+0UVJhImYL16xsscu0aske3yA+uPOWfw==}

  '@types/react-dom@19.0.4':
    resolution: {integrity: sha512-4fSQ8vWFkg+TGhePfUzVmat3eC14TXYSsiiDSLI0dVLsrm9gZFABjPy/Qu6TKgl1tq1Bu1yDsuQgY3A3DOjCcg==}
    peerDependencies:
      '@types/react': ^19.0.0

  '@types/react@19.0.10':
    resolution: {integrity: sha512-JuRQ9KXLEjaUNjTWpzuR231Z2WpIwczOkBEIvbHNCzQefFIT0L8IqE6NV6ULLyC1SI/i234JnDoMkfg+RjQj2g==}

  '@types/tar@6.1.13':
    resolution: {integrity: sha512-IznnlmU5f4WcGTh2ltRu/Ijpmk8wiWXfF0VA4s+HPjHZgvFggk1YaIkbo5krX/zUCzWF8N/l4+W/LNxnvAJ8nw==}

  '@types/unist@2.0.11':
    resolution: {integrity: sha512-CmBKiL6NNo/OqgmMn95Fk9Whlp2mtvIv+KNpQKN2F4SjvrEesubTRWGYSg+BnWZOnlCaSTU1sMpsBOzgbYhnsA==}

  '@types/unist@3.0.3':
    resolution: {integrity: sha512-ko/gIFJRv177XgZsZcBwnqJN5x/Gien8qNOn0D5bQU/zAzVf9Zt3BlcUiLqhV9y4ARk0GbT3tnUiPNgnTXzc/Q==}

  '@typescript-eslint/eslint-plugin@8.26.0':
    resolution: {integrity: sha512-cLr1J6pe56zjKYajK6SSSre6nl1Gj6xDp1TY0trpgPzjVbgDwd09v2Ws37LABxzkicmUjhEeg/fAUjPJJB1v5Q==}
    engines: {node: ^18.18.0 || ^20.9.0 || >=21.1.0}
    peerDependencies:
      '@typescript-eslint/parser': ^8.0.0 || ^8.0.0-alpha.0
      eslint: ^8.57.0 || ^9.0.0
      typescript: '>=4.8.4 <5.9.0'

  '@typescript-eslint/parser@8.26.0':
    resolution: {integrity: sha512-mNtXP9LTVBy14ZF3o7JG69gRPBK/2QWtQd0j0oH26HcY/foyJJau6pNUez7QrM5UHnSvwlQcJXKsk0I99B9pOA==}
    engines: {node: ^18.18.0 || ^20.9.0 || >=21.1.0}
    peerDependencies:
      eslint: ^8.57.0 || ^9.0.0
      typescript: '>=4.8.4 <5.9.0'

  '@typescript-eslint/scope-manager@8.26.0':
    resolution: {integrity: sha512-E0ntLvsfPqnPwng8b8y4OGuzh/iIOm2z8U3S9zic2TeMLW61u5IH2Q1wu0oSTkfrSzwbDJIB/Lm8O3//8BWMPA==}
    engines: {node: ^18.18.0 || ^20.9.0 || >=21.1.0}

  '@typescript-eslint/type-utils@8.26.0':
    resolution: {integrity: sha512-ruk0RNChLKz3zKGn2LwXuVoeBcUMh+jaqzN461uMMdxy5H9epZqIBtYj7UiPXRuOpaALXGbmRuZQhmwHhaS04Q==}
    engines: {node: ^18.18.0 || ^20.9.0 || >=21.1.0}
    peerDependencies:
      eslint: ^8.57.0 || ^9.0.0
      typescript: '>=4.8.4 <5.9.0'

  '@typescript-eslint/types@8.26.0':
    resolution: {integrity: sha512-89B1eP3tnpr9A8L6PZlSjBvnJhWXtYfZhECqlBl1D9Lme9mHO6iWlsprBtVenQvY1HMhax1mWOjhtL3fh/u+pA==}
    engines: {node: ^18.18.0 || ^20.9.0 || >=21.1.0}

  '@typescript-eslint/typescript-estree@8.26.0':
    resolution: {integrity: sha512-tiJ1Hvy/V/oMVRTbEOIeemA2XoylimlDQ03CgPPNaHYZbpsc78Hmngnt+WXZfJX1pjQ711V7g0H7cSJThGYfPQ==}
    engines: {node: ^18.18.0 || ^20.9.0 || >=21.1.0}
    peerDependencies:
      typescript: '>=4.8.4 <5.9.0'

  '@typescript-eslint/utils@8.26.0':
    resolution: {integrity: sha512-2L2tU3FVwhvU14LndnQCA2frYC8JnPDVKyQtWFPf8IYFMt/ykEN1bPolNhNbCVgOmdzTlWdusCTKA/9nKrf8Ig==}
    engines: {node: ^18.18.0 || ^20.9.0 || >=21.1.0}
    peerDependencies:
      eslint: ^8.57.0 || ^9.0.0
      typescript: '>=4.8.4 <5.9.0'

  '@typescript-eslint/visitor-keys@8.26.0':
    resolution: {integrity: sha512-2z8JQJWAzPdDd51dRQ/oqIJxe99/hoLIqmf8RMCAJQtYDc535W/Jt2+RTP4bP0aKeBG1F65yjIZuczOXCmbWwg==}
    engines: {node: ^18.18.0 || ^20.9.0 || >=21.1.0}

  '@ungap/structured-clone@1.3.0':
    resolution: {integrity: sha512-WmoN8qaIAo7WTYWbAZuG8PYEhn5fkz7dZrqTBZ7dtt//lL2Gwms1IcnQ5yHqjDfX8Ft5j4YzDM23f87zBfDe9g==}

  '@vanilla-extract/babel-plugin-debug-ids@1.2.0':
    resolution: {integrity: sha512-z5nx2QBnOhvmlmBKeRX5sPVLz437wV30u+GJL+Hzj1rGiJYVNvgIIlzUpRNjVQ0MgAgiQIqIUbqPnmMc6HmDlQ==}

  '@vanilla-extract/css@1.17.1':
    resolution: {integrity: sha512-tOHQXHm10FrJeXKFeWE09JfDGN/tvV6mbjwoNB9k03u930Vg021vTnbrCwVLkECj9Zvh/SHLBHJ4r2flGqfovw==}

  '@vanilla-extract/integration@7.1.12':
    resolution: {integrity: sha512-71HFjnfL7qXM3hqyk7z9c8zrudfO9Sut6IhSmH8IKwmLk/tIMFIL86L6nYpItfUFUa/mrER6YUQPp/SfwjRvkw==}

  '@vanilla-extract/private@1.0.6':
    resolution: {integrity: sha512-ytsG/JLweEjw7DBuZ/0JCN4WAQgM9erfSTdS1NQY778hFQSZ6cfCDEZZ0sgVm4k54uNz6ImKB33AYvSR//fjxw==}

  '@vanilla-extract/vite-plugin@4.0.19':
    resolution: {integrity: sha512-NtE/sAIesCAu+6JHlanLgmfDJn/cqG8dfElfh5n1PvG2LTSMVMQhVbDefxcVhGjw1lt5QbG+u3dpZMY7KPwJhw==}
    peerDependencies:
      vite: ^4.0.3 || ^5.0.0

  '@vitejs/plugin-react@4.3.4':
    resolution: {integrity: sha512-SCCPBJtYLdE8PX/7ZQAs1QAZ8Jqwih+0VBLum1EGqmCCQal+MIUqLCzj3ZUy8ufbC0cAM4LRlSTm7IQJwWT4ug==}
    engines: {node: ^14.18.0 || >=16.0.0}
    peerDependencies:
      vite: ^4.2.0 || ^5.0.0 || ^6.0.0

  '@vitest/expect@3.0.8':
    resolution: {integrity: sha512-Xu6TTIavTvSSS6LZaA3EebWFr6tsoXPetOWNMOlc7LO88QVVBwq2oQWBoDiLCN6YTvNYsGSjqOO8CAdjom5DCQ==}

  '@vitest/mocker@3.0.8':
    resolution: {integrity: sha512-n3LjS7fcW1BCoF+zWZxG7/5XvuYH+lsFg+BDwwAz0arIwHQJFUEsKBQ0BLU49fCxuM/2HSeBPHQD8WjgrxMfow==}
    peerDependencies:
      msw: ^2.4.9
      vite: ^5.0.0 || ^6.0.0
    peerDependenciesMeta:
      msw:
        optional: true
      vite:
        optional: true

  '@vitest/pretty-format@3.0.8':
    resolution: {integrity: sha512-BNqwbEyitFhzYMYHUVbIvepOyeQOSFA/NeJMIP9enMntkkxLgOcgABH6fjyXG85ipTgvero6noreavGIqfJcIg==}

  '@vitest/runner@3.0.8':
    resolution: {integrity: sha512-c7UUw6gEcOzI8fih+uaAXS5DwjlBaCJUo7KJ4VvJcjL95+DSR1kova2hFuRt3w41KZEFcOEiq098KkyrjXeM5w==}

  '@vitest/snapshot@3.0.8':
    resolution: {integrity: sha512-x8IlMGSEMugakInj44nUrLSILh/zy1f2/BgH0UeHpNyOocG18M9CWVIFBaXPt8TrqVZWmcPjwfG/ht5tnpba8A==}

  '@vitest/spy@3.0.8':
    resolution: {integrity: sha512-MR+PzJa+22vFKYb934CejhR4BeRpMSoxkvNoDit68GQxRLSf11aT6CTj3XaqUU9rxgWJFnqicN/wxw6yBRkI1Q==}

  '@vitest/utils@3.0.8':
    resolution: {integrity: sha512-nkBC3aEhfX2PdtQI/QwAWp8qZWwzASsU4Npbcd5RdMPBSSLCpkZp52P3xku3s3uA0HIEhGvEcF8rNkBsz9dQ4Q==}

  '@webassemblyjs/ast@1.14.1':
    resolution: {integrity: sha512-nuBEDgQfm1ccRp/8bCQrx1frohyufl4JlbMMZ4P1wpeOfDhF6FQkxZJ1b/e+PLwr6X1Nhw6OLme5usuBWYBvuQ==}

  '@webassemblyjs/floating-point-hex-parser@1.13.2':
    resolution: {integrity: sha512-6oXyTOzbKxGH4steLbLNOu71Oj+C8Lg34n6CqRvqfS2O71BxY6ByfMDRhBytzknj9yGUPVJ1qIKhRlAwO1AovA==}

  '@webassemblyjs/helper-api-error@1.13.2':
    resolution: {integrity: sha512-U56GMYxy4ZQCbDZd6JuvvNV/WFildOjsaWD3Tzzvmw/mas3cXzRJPMjP83JqEsgSbyrmaGjBfDtV7KDXV9UzFQ==}

  '@webassemblyjs/helper-buffer@1.14.1':
    resolution: {integrity: sha512-jyH7wtcHiKssDtFPRB+iQdxlDf96m0E39yb0k5uJVhFGleZFoNw1c4aeIcVUPPbXUVJ94wwnMOAqUHyzoEPVMA==}

  '@webassemblyjs/helper-numbers@1.13.2':
    resolution: {integrity: sha512-FE8aCmS5Q6eQYcV3gI35O4J789wlQA+7JrqTTpJqn5emA4U2hvwJmvFRC0HODS+3Ye6WioDklgd6scJ3+PLnEA==}

  '@webassemblyjs/helper-wasm-bytecode@1.13.2':
    resolution: {integrity: sha512-3QbLKy93F0EAIXLh0ogEVR6rOubA9AoZ+WRYhNbFyuB70j3dRdwH9g+qXhLAO0kiYGlg3TxDV+I4rQTr/YNXkA==}

  '@webassemblyjs/helper-wasm-section@1.14.1':
    resolution: {integrity: sha512-ds5mXEqTJ6oxRoqjhWDU83OgzAYjwsCV8Lo/N+oRsNDmx/ZDpqalmrtgOMkHwxsG0iI//3BwWAErYRHtgn0dZw==}

  '@webassemblyjs/ieee754@1.13.2':
    resolution: {integrity: sha512-4LtOzh58S/5lX4ITKxnAK2USuNEvpdVV9AlgGQb8rJDHaLeHciwG4zlGr0j/SNWlr7x3vO1lDEsuePvtcDNCkw==}

  '@webassemblyjs/leb128@1.13.2':
    resolution: {integrity: sha512-Lde1oNoIdzVzdkNEAWZ1dZ5orIbff80YPdHx20mrHwHrVNNTjNr8E3xz9BdpcGqRQbAEa+fkrCb+fRFTl/6sQw==}

  '@webassemblyjs/utf8@1.13.2':
    resolution: {integrity: sha512-3NQWGjKTASY1xV5m7Hr0iPeXD9+RDobLll3T9d2AO+g3my8xy5peVyjSag4I50mR1bBSN/Ct12lo+R9tJk0NZQ==}

  '@webassemblyjs/wasm-edit@1.14.1':
    resolution: {integrity: sha512-RNJUIQH/J8iA/1NzlE4N7KtyZNHi3w7at7hDjvRNm5rcUXa00z1vRz3glZoULfJ5mpvYhLybmVcwcjGrC1pRrQ==}

  '@webassemblyjs/wasm-gen@1.14.1':
    resolution: {integrity: sha512-AmomSIjP8ZbfGQhumkNvgC33AY7qtMCXnN6bL2u2Js4gVCg8fp735aEiMSBbDR7UQIj90n4wKAFUSEd0QN2Ukg==}

  '@webassemblyjs/wasm-opt@1.14.1':
    resolution: {integrity: sha512-PTcKLUNvBqnY2U6E5bdOQcSM+oVP/PmrDY9NzowJjislEjwP/C4an2303MCVS2Mg9d3AJpIGdUFIQQWbPds0Sw==}

  '@webassemblyjs/wasm-parser@1.14.1':
    resolution: {integrity: sha512-JLBl+KZ0R5qB7mCnud/yyX08jWFw5MsoalJ1pQ4EdFlgj9VdXKGuENGsiCIjegI1W7p91rUlcB/LB5yRJKNTcQ==}

  '@webassemblyjs/wast-printer@1.14.1':
    resolution: {integrity: sha512-kPSSXE6De1XOR820C90RIo2ogvZG+c3KiHzqUoO/F34Y2shGzesfqv7o57xrxovZJH/MetF5UjroJ/R/3isoiw==}

  '@xhmikosr/archive-type@7.0.0':
    resolution: {integrity: sha512-sIm84ZneCOJuiy3PpWR5bxkx3HaNt1pqaN+vncUBZIlPZCq8ASZH+hBVdu5H8znR7qYC6sKwx+ie2Q7qztJTxA==}
    engines: {node: ^14.14.0 || >=16.0.0}

  '@xhmikosr/bin-check@7.0.3':
    resolution: {integrity: sha512-4UnCLCs8DB+itHJVkqFp9Zjg+w/205/J2j2wNBsCEAm/BuBmtua2hhUOdAMQE47b1c7P9Xmddj0p+X1XVsfHsA==}
    engines: {node: '>=18'}

  '@xhmikosr/bin-wrapper@13.0.5':
    resolution: {integrity: sha512-DT2SAuHDeOw0G5bs7wZbQTbf4hd8pJ14tO0i4cWhRkIJfgRdKmMfkDilpaJ8uZyPA0NVRwasCNAmMJcWA67osw==}
    engines: {node: '>=18'}

  '@xhmikosr/decompress-tar@8.0.1':
    resolution: {integrity: sha512-dpEgs0cQKJ2xpIaGSO0hrzz3Kt8TQHYdizHsgDtLorWajuHJqxzot9Hbi0huRxJuAGG2qiHSQkwyvHHQtlE+fg==}
    engines: {node: '>=18'}

  '@xhmikosr/decompress-tarbz2@8.0.2':
    resolution: {integrity: sha512-p5A2r/AVynTQSsF34Pig6olt9CvRj6J5ikIhzUd3b57pUXyFDGtmBstcw+xXza0QFUh93zJsmY3zGeNDlR2AQQ==}
    engines: {node: '>=18'}

  '@xhmikosr/decompress-targz@8.0.1':
    resolution: {integrity: sha512-mvy5AIDIZjQ2IagMI/wvauEiSNHhu/g65qpdM4EVoYHUJBAmkQWqcPJa8Xzi1aKVTmOA5xLJeDk7dqSjlHq8Mg==}
    engines: {node: '>=18'}

  '@xhmikosr/decompress-unzip@7.0.0':
    resolution: {integrity: sha512-GQMpzIpWTsNr6UZbISawsGI0hJ4KA/mz5nFq+cEoPs12UybAqZWKbyIaZZyLbJebKl5FkLpsGBkrplJdjvUoSQ==}
    engines: {node: '>=18'}

  '@xhmikosr/decompress@10.0.1':
    resolution: {integrity: sha512-6uHnEEt5jv9ro0CDzqWlFgPycdE+H+kbJnwyxgZregIMLQ7unQSCNVsYG255FoqU8cP46DyggI7F7LohzEl8Ag==}
    engines: {node: '>=18'}

  '@xhmikosr/downloader@15.0.1':
    resolution: {integrity: sha512-fiuFHf3Dt6pkX8HQrVBsK0uXtkgkVlhrZEh8b7VgoDqFf+zrgFBPyrwCqE/3nDwn3hLeNz+BsrS7q3mu13Lp1g==}
    engines: {node: '>=18'}

  '@xhmikosr/os-filter-obj@3.0.0':
    resolution: {integrity: sha512-siPY6BD5dQ2SZPl3I0OZBHL27ZqZvLEosObsZRQ1NUB8qcxegwt0T9eKtV96JMFQpIz1elhkzqOg4c/Ri6Dp9A==}
    engines: {node: ^14.14.0 || >=16.0.0}

  '@xtuc/ieee754@1.2.0':
    resolution: {integrity: sha512-DX8nKgqcGwsc0eJSqYt5lwP4DH5FlHnmuWWBRy7X0NcaGR0ZtuyeESgMwTYVEtxmsNGY+qit4QYT/MIYTOTPeA==}

  '@xtuc/long@4.2.2':
    resolution: {integrity: sha512-NuHqBY1PB/D8xU6s/thBgOAiAP7HOYDQ32+BFZILJ8ivkUkAHQnWfn6WhL79Owj1qmUnoN/YPhktdIoucipkAQ==}

  '@zeit/schemas@2.36.0':
    resolution: {integrity: sha512-7kjMwcChYEzMKjeex9ZFXkt1AyNov9R5HZtjBKVsmVpw7pa7ZtlCGvCBC2vnnXctaYN+aRI61HjIqeetZW5ROg==}

  accepts@1.3.8:
    resolution: {integrity: sha512-PYAthTa2m2VKxuvSD3DPC/Gy+U+sOA1LAuT8mkmRuvw+NACSaeXEQ+NHcVF7rONl6qcaxV3Uuemwawk+7+SJLw==}
    engines: {node: '>= 0.6'}

  acorn-jsx@5.3.2:
    resolution: {integrity: sha512-rq9s+JNhf0IChjtDXxllJ7g41oZk5SlXtp0LHwyA5cejwn7vKmKp4pPri6YEePv2PU65sAsegbXtIinmDFDXgQ==}
    peerDependencies:
      acorn: ^6.0.0 || ^7.0.0 || ^8.0.0

  acorn-loose@8.4.0:
    resolution: {integrity: sha512-M0EUka6rb+QC4l9Z3T0nJEzNOO7JcoJlYMrBlyBCiFSXRyxjLKayd4TbQs2FDRWQU1h9FR7QVNHt+PEaoNL5rQ==}
    engines: {node: '>=0.4.0'}

  acorn-walk@8.3.2:
    resolution: {integrity: sha512-cjkyv4OtNCIeqhHrfS81QWXoCBPExR/J62oyEqepVw8WaQeSqpW2uhuLPh1m9eWhDuOo/jUXVTlifvesOWp/4A==}
    engines: {node: '>=0.4.0'}

  acorn@8.14.0:
    resolution: {integrity: sha512-cl669nCJTZBsL97OF4kUQm5g5hC2uihk0NxY3WENAC0TYdILVkAyHymAntgxGkl7K+t0cXIrH5siy5S4XkFycA==}
    engines: {node: '>=0.4.0'}
    hasBin: true

  acorn@8.14.1:
    resolution: {integrity: sha512-OvQ/2pUDKmgfCg++xsTX1wGxfTaszcHVcTctW4UJB4hibJx2HXxxO5UmVgyjMa+ZDsiaf5wWLXYpRWMmBI0QHg==}
    engines: {node: '>=0.4.0'}
    hasBin: true

  ai@4.1.54:
    resolution: {integrity: sha512-VcUZhNEC9i1OpdhDaz1cF0IllgMqhwoUdqHQT1U3dKvS9KnOa9qvEtUUAilA+VHI/1LSZF4VzGhXPC7QMT9NMg==}
    engines: {node: '>=18'}
    peerDependencies:
      react: ^18 || ^19 || ^19.0.0-rc
      zod: ^3.0.0
    peerDependenciesMeta:
      react:
        optional: true
      zod:
        optional: true

  ajv-formats@2.1.1:
    resolution: {integrity: sha512-Wx0Kx52hxE7C18hkMEggYlEifqWZtYaRgouJor+WMdPnQyEK13vgEWyVNup7SoeeoLMsr4kf5h6dOW11I15MUA==}
    peerDependencies:
      ajv: ^8.0.0
    peerDependenciesMeta:
      ajv:
        optional: true

  ajv-keywords@5.1.0:
    resolution: {integrity: sha512-YCS/JNFAUyr5vAuhk1DWm1CBxRHW9LbJ2ozWeemrIqpbsqKjHVxYPyi5GC0rjZIT5JxJ3virVTS8wk4i/Z+krw==}
    peerDependencies:
      ajv: ^8.8.2

  ajv@6.12.6:
    resolution: {integrity: sha512-j3fVLgvTo527anyYyJOGTYJbG+vnnQYvE0m5mmkc1TK+nxAppkCLMIL0aZ4dblVCNoGShhm+kzE4ZUykBoMg4g==}

  ajv@8.12.0:
    resolution: {integrity: sha512-sRu1kpcO9yLtYxBKvqfTeh9KzZEwO3STyX1HT+4CaDzC6HpTGYhIhPIzj9XuKU7KYDwnaeh5hcOwjy1QuJzBPA==}

  ajv@8.17.1:
    resolution: {integrity: sha512-B/gBuNg5SiMTrPkC+A2+cW0RszwxYmn6VYxB/inlBStS5nx6xHIt/ehKRhIMhqusl7a8LjQoZnjCs5vhwxOQ1g==}

  ansi-align@3.0.1:
    resolution: {integrity: sha512-IOfwwBF5iczOjp/WeY4YxyjqAFMQoZufdQWDd19SEExbVLNXqvpzSJ/M7Za4/sCPmQ0+GRquoA7bGcINcxew6w==}

  ansi-regex@5.0.1:
    resolution: {integrity: sha512-quJQXlTSUGL2LH9SUXo8VwsY4soanhgo6LNSm84E1LBcE8s3O0wpdiRzyR9z/ZZJMlMWv37qOOb9pdJlMUEKFQ==}
    engines: {node: '>=8'}

  ansi-regex@6.1.0:
    resolution: {integrity: sha512-7HSX4QQb4CspciLpVFwyRe79O3xsIZDDLER21kERQ71oaPodF8jL725AgJMFAYbooIqolJoRLuM81SpeUkpkvA==}
    engines: {node: '>=12'}

  ansi-styles@4.3.0:
    resolution: {integrity: sha512-zbB9rCJAT1rbjiVDb2hqKFHNYLxgtk8NURxZ3IZwD3F6NtxbXZQCnnSi1Lkx+IDohdPlFp222wVALIheZJQSEg==}
    engines: {node: '>=8'}

  ansi-styles@6.2.1:
    resolution: {integrity: sha512-bN798gFfQX+viw3R7yrGWRqnrN2oRkEkUjjl4JNn4E8GxxbjtG3FbrEIIY3l8/hrwUwIeCZvi4QuOTP4MErVug==}
    engines: {node: '>=12'}

  any-promise@1.3.0:
    resolution: {integrity: sha512-7UvmKalWRt1wgjL1RrGxoSJW/0QZFIegpeGvZG9kjp8vrRu55XTHbwnqq2GpXm9uLbcuhxm3IqX9OB4MZR1b2A==}

  arch@2.2.0:
    resolution: {integrity: sha512-Of/R0wqp83cgHozfIYLbBMnej79U/SVGOOyuB3VVFv1NRM/PSFMK12x9KVtiYzJqmnU5WR2qp0Z5rHb7sWGnFQ==}

  arch@3.0.0:
    resolution: {integrity: sha512-AmIAC+Wtm2AU8lGfTtHsw0Y9Qtftx2YXEEtiBP10xFUtMOA+sHHx6OAddyL52mUKh1vsXQ6/w1mVDptZCyUt4Q==}

  arg@5.0.2:
    resolution: {integrity: sha512-PYjyFOLKQ9y57JvQ6QLo8dAgNqswh8M1RMJYdQduT6xbWSgK36P/Z/v+p888pM69jMMfS8Xd8F6I1kQ/I9HUGg==}

  argparse@2.0.1:
    resolution: {integrity: sha512-8+9WqebbFzpX9OR+Wa6O29asIogeRMzcGtAINdpMHHyAg10f05aSFVBbcEqGf/PXw1EjAZ+q2/bEBg3DvurK3Q==}

  array-buffer-byte-length@1.0.2:
    resolution: {integrity: sha512-LHE+8BuR7RYGDKvnrmcuSq3tDcKv9OFEXQt/HpbZhY7V6h0zlUXutnAD82GiFx9rdieCMjkvtcsPqBwgUl1Iiw==}
    engines: {node: '>= 0.4'}

  array-includes@3.1.8:
    resolution: {integrity: sha512-itaWrbYbqpGXkGhZPGUulwnhVf5Hpy1xiCFsGqyIGglbBxmG5vSjxQen3/WGOjPpNEv1RtBLKxbmVXm8HpJStQ==}
    engines: {node: '>= 0.4'}

  array.prototype.findlast@1.2.5:
    resolution: {integrity: sha512-CVvd6FHg1Z3POpBLxO6E6zr+rSKEQ9L6rZHAaY7lLfhKsWYUBBOuMs0e9o24oopj6H+geRCX0YJ+TJLBK2eHyQ==}
    engines: {node: '>= 0.4'}

  array.prototype.findlastindex@1.2.5:
    resolution: {integrity: sha512-zfETvRFA8o7EiNn++N5f/kaCw221hrpGsDmcpndVupkPzEc1Wuf3VgC0qby1BbHs7f5DVYjgtEU2LLh5bqeGfQ==}
    engines: {node: '>= 0.4'}

  array.prototype.flat@1.3.3:
    resolution: {integrity: sha512-rwG/ja1neyLqCuGZ5YYrznA62D4mZXg0i1cIskIUKSiqF3Cje9/wXAls9B9s1Wa2fomMsIv8czB8jZcPmxCXFg==}
    engines: {node: '>= 0.4'}

  array.prototype.flatmap@1.3.3:
    resolution: {integrity: sha512-Y7Wt51eKJSyi80hFrJCePGGNo5ktJCslFuboqJsbf57CCPcm5zztluPlc4/aD8sWsKvlwatezpV4U1efk8kpjg==}
    engines: {node: '>= 0.4'}

  array.prototype.tosorted@1.1.4:
    resolution: {integrity: sha512-p6Fx8B7b7ZhL/gmUsAy0D15WhvDccw3mnGNbZpi3pmeJdxtWsj2jEaI4Y6oo3XiHfzuSgPwKc04MYt6KgvC/wA==}
    engines: {node: '>= 0.4'}

  arraybuffer.prototype.slice@1.0.4:
    resolution: {integrity: sha512-BNoCY6SXXPQ7gF2opIP4GBE+Xw7U+pHMYKuzjgCN3GwiaIR09UUeKfheyIry77QtrCBlC0KK0q5/TER/tYh3PQ==}
    engines: {node: '>= 0.4'}

  as-table@1.0.55:
    resolution: {integrity: sha512-xvsWESUJn0JN421Xb9MQw6AsMHRCUknCe0Wjlxvjud80mU4E6hQf1A6NzQKcYNmYw62MfzEtXc+badstZP3JpQ==}

  assertion-error@2.0.1:
    resolution: {integrity: sha512-Izi8RQcffqCeNVgFigKli1ssklIbpHnCYc6AknXGYoB6grJqyeby7jv12JUQgmTAnIDnbck1uxksT4dzN3PWBA==}
    engines: {node: '>=12'}

  astring@1.9.0:
    resolution: {integrity: sha512-LElXdjswlqjWrPpJFg1Fx4wpkOCxj1TDHlSV4PlaRxHGWko024xICaa97ZkMfs6DRKlCguiAI+rbXv5GWwXIkg==}
    hasBin: true

  async-function@1.0.0:
    resolution: {integrity: sha512-hsU18Ae8CDTR6Kgu9DYf0EbCr/a5iGL0rytQDobUcdpYOKokk8LEjVphnXkDkgpi0wYVsqrXuP0bZxJaTqdgoA==}
    engines: {node: '>= 0.4'}

  available-typed-arrays@1.0.7:
    resolution: {integrity: sha512-wvUjBtSGN7+7SjNpq/9M2Tg350UZD3q62IFZLbRAR1bSMlCo1ZaeW+BJ+D090e4hIIZLBcTDWe4Mh4jvUDajzQ==}
    engines: {node: '>= 0.4'}

  b4a@1.6.7:
    resolution: {integrity: sha512-OnAYlL5b7LEkALw87fUVafQw5rVR9RjwGd4KUwNQ6DrrNmaVaUCgLipfVlzrPQ4tWOR9P0IXGNOx50jYCCdSJg==}

  babel-plugin-react-compiler@19.0.0-beta-40c6c23-20250301:
    resolution: {integrity: sha512-himtjPafvMbA7PYnV2L+jprpB3h4rhx/n5s4L3gC654FOUsmsv5n4p8d6ufvK2zqUQs4kTOjgT2b4wnuDU32CA==}

  bail@2.0.2:
    resolution: {integrity: sha512-0xO6mYd7JB2YesxDKplafRpsiOzPt9V02ddPCLbY1xYGPOX24NTyN50qnUxgCPcSoYMhKpAuBTjQoRZCAkUDRw==}

  balanced-match@1.0.2:
    resolution: {integrity: sha512-3oSeUO0TMV67hN1AmbXsK4yaqU7tjiHlbxRDZOpH0KW9+CeX4bRAaX0Anxt0tx2MrpRpWwQaPwIlISEJhYU5Pw==}

  bare-events@2.5.4:
    resolution: {integrity: sha512-+gFfDkR8pj4/TrWCGUGWmJIkBwuxPS5F+a5yWjOHQt2hHvNZd5YLzadjmDUtFmMM4y429bnKLa8bYBMHcYdnQA==}

  base64-js@1.5.1:
    resolution: {integrity: sha512-AKpaYlHn8t4SVbOHCy+b5+KKgvR4vrsD8vbvrbiQJps7fKDTkjkDry6ji0rUJjC0kzbNePLwzxq8iypo41qeWA==}

  bin-version-check@5.1.0:
    resolution: {integrity: sha512-bYsvMqJ8yNGILLz1KP9zKLzQ6YpljV3ln1gqhuLkUtyfGi3qXKGuK2p+U4NAvjVFzDFiBBtOpCOSFNuYYEGZ5g==}
    engines: {node: '>=12'}

  bin-version@6.0.0:
    resolution: {integrity: sha512-nk5wEsP4RiKjG+vF+uG8lFsEn4d7Y6FVDamzzftSunXOoOcOOkzcWdKVlGgFFwlUQCj63SgnUkLLGF8v7lufhw==}
    engines: {node: '>=12'}

  blake3-wasm@2.1.5:
    resolution: {integrity: sha512-F1+K8EbfOZE49dtoPtmxUQrpXaBIl3ICvasLh+nJta0xkz+9kF/7uet9fLnwKqhDrmj6g+6K3Tw9yQPUg2ka5g==}

  boxen@7.0.0:
    resolution: {integrity: sha512-j//dBVuyacJbvW+tvZ9HuH03fZ46QcaKvvhZickZqtB271DxJ7SNRSNxrV/dZX0085m7hISRZWbzWlJvx/rHSg==}
    engines: {node: '>=14.16'}

  brace-expansion@1.1.11:
    resolution: {integrity: sha512-iCuPHDFgrHX7H2vEI/5xpz07zSHB00TpugqhmYtVmMO6518mCuRMoOYFldEBl0g187ufozdaHgWKcYFb61qGiA==}

  brace-expansion@2.0.1:
    resolution: {integrity: sha512-XnAIvQ8eM+kC6aULx6wuQiwVsnzsi9d3WxzV3FpWTGA19F621kwdbsAcFKXgKUHZWsy+mY6iL1sHTxWEFCytDA==}

  braces@3.0.3:
    resolution: {integrity: sha512-yQbXgO/OSZVD2IsiLlro+7Hf6Q18EJrKSEsdoMzKePKXct3gvD8oLcOQdIzGupr5Fj+EDe8gO/lxc1BzfMpxvA==}
    engines: {node: '>=8'}

  browserslist@4.24.4:
    resolution: {integrity: sha512-KDi1Ny1gSePi1vm0q4oxSF8b4DR44GF4BbmS2YdhPLOEqd8pDviZOGH/GsmRwoWJ2+5Lr085X7naowMwKHDG1A==}
    engines: {node: ^6 || ^7 || ^8 || ^9 || ^10 || ^11 || ^12 || >=13.7}
    hasBin: true

  buffer-crc32@0.2.13:
    resolution: {integrity: sha512-VO9Ht/+p3SN7SKWqcrgEzjGbRSJYTx+Q1pTQC0wrWqHx0vpJraQ6GtHx8tvcg1rlK1byhU5gccxgOgj7B0TDkQ==}

  buffer-from@1.1.2:
    resolution: {integrity: sha512-E+XQCRwSbaaiChtv6k6Dwgc+bx+Bs6vuKJHHl5kox/BaKbhiXzqQOwK4cO22yElGp2OCmjwVhT3HmxgyPGnJfQ==}

  buffer@5.7.1:
    resolution: {integrity: sha512-EHcyIPBQ4BSGlvjB16k5KgAJ27CIsHY/2JBmCRReo48y9rQ3MaUzWX3KVlBa4U7MyX02HdVj0K7C3WaB3ju7FQ==}

  bundle-require@5.1.0:
    resolution: {integrity: sha512-3WrrOuZiyaaZPWiEt4G3+IffISVC9HYlWueJEBWED4ZH4aIAC2PnkdnuRrR94M+w6yGWn4AglWtJtBI8YqvgoA==}
    engines: {node: ^12.20.0 || ^14.13.1 || >=16.0.0}
    peerDependencies:
      esbuild: '>=0.18'

  bytes@3.0.0:
    resolution: {integrity: sha512-pMhOfFDPiv9t5jjIXkHosWmkSyQbvsgEVNkz0ERHbuLh2T/7j4Mqqpz523Fe8MVY89KC6Sh/QfS2sM+SjgFDcw==}
    engines: {node: '>= 0.8'}

  cac@6.7.14:
    resolution: {integrity: sha512-b6Ilus+c3RrdDk+JhLKUAQfzzgLEPy6wcXqS7f/xe1EETvsDP6GORG7SFuOs6cID5YkqchW/LXZbX5bc8j7ZcQ==}
    engines: {node: '>=8'}

  cacheable-lookup@7.0.0:
    resolution: {integrity: sha512-+qJyx4xiKra8mZrcwhjMRMUhD5NR1R8esPkzIYxX96JiecFoxAXFuz/GpR3+ev4PE1WamHip78wV0vcmPQtp8w==}
    engines: {node: '>=14.16'}

  cacheable-request@10.2.14:
    resolution: {integrity: sha512-zkDT5WAF4hSSoUgyfg5tFIxz8XQK+25W/TLVojJTMKBaxevLBBtLxgqguAuVQB8PVW79FVjHcU+GJ9tVbDZ9mQ==}
    engines: {node: '>=14.16'}

  call-bind-apply-helpers@1.0.2:
    resolution: {integrity: sha512-Sp1ablJ0ivDkSzjcaJdxEunN5/XvksFJ2sMBFfq6x0ryhQV/2b/KwFe21cMpmHtPOSij8K99/wSfoEuTObmuMQ==}
    engines: {node: '>= 0.4'}

  call-bind@1.0.8:
    resolution: {integrity: sha512-oKlSFMcMwpUg2ednkhQ454wfWiU/ul3CkJe/PEHcTKuiX6RpbehUiFMXu13HalGZxfUwCQzZG747YXBn1im9ww==}
    engines: {node: '>= 0.4'}

  call-bound@1.0.4:
    resolution: {integrity: sha512-+ys997U96po4Kx/ABpBCqhA9EuxJaQWDQg7295H4hBphv3IZg0boBKuwYpt4YXp6MZ5AmZQnU/tyMTlRpaSejg==}
    engines: {node: '>= 0.4'}

  callsites@3.1.0:
    resolution: {integrity: sha512-P8BjAsXvZS+VIDUI11hHCQEv74YT67YUi5JJFNWIqL235sBmjX4+qx9Muvls5ivyNENctx46xQLQ3aTuE7ssaQ==}
    engines: {node: '>=6'}

  camelcase@7.0.1:
    resolution: {integrity: sha512-xlx1yCK2Oc1APsPXDL2LdlNP6+uu8OCDdhOBSVT279M/S+y75O30C2VuD8T2ogdePBBl7PfPF4504tnLgX3zfw==}
    engines: {node: '>=14.16'}

  caniuse-lite@1.0.30001695:
    resolution: {integrity: sha512-vHyLade6wTgI2u1ec3WQBxv+2BrTERV28UXQu9LO6lZ9pYeMk34vjXFLOxo1A4UBA8XTL4njRQZdno/yYaSmWw==}

  ccount@2.0.1:
    resolution: {integrity: sha512-eyrF0jiFpY+3drT6383f1qhkbGsLSifNAjA61IUjZjmLCWjItY6LB9ft9YhoDgwfmclB2zhu51Lc7+95b8NRAg==}

  chai@5.2.0:
    resolution: {integrity: sha512-mCuXncKXk5iCLhfhwTc0izo0gtEmpz5CtG2y8GiOINBlMVS6v8TMRc5TaLWKS6692m9+dVVfzgeVxR5UxWHTYw==}
    engines: {node: '>=12'}

  chalk-template@0.4.0:
    resolution: {integrity: sha512-/ghrgmhfY8RaSdeo43hNXxpoHAtxdbskUHjPpfqUWGttFgycUhYPGx3YZBCnUCvOa7Doivn1IZec3DEGFoMgLg==}
    engines: {node: '>=12'}

  chalk@4.1.2:
    resolution: {integrity: sha512-oKnbhFyRIXpUuez8iBMmyEa4nbj4IOQyuhc/wy9kY7/WVPcwIO9VA668Pu8RkO7+0G76SLROeyw9CpQ061i4mA==}
    engines: {node: '>=10'}

  chalk@5.0.1:
    resolution: {integrity: sha512-Fo07WOYGqMfCWHOzSXOt2CxDbC6skS/jO9ynEcmpANMoPrD+W1r1K6Vx7iNm+AQmETU1Xr2t+n8nzkV9t6xh3w==}
    engines: {node: ^12.17.0 || ^14.13 || >=16.0.0}

  chalk@5.4.1:
    resolution: {integrity: sha512-zgVZuo2WcZgfUEmsn6eO3kINexW8RAE4maiQ8QNs8CtpPCSyMiYsULR3HQYkm3w8FIA3SberyMJMSldGsW+U3w==}
    engines: {node: ^12.17.0 || ^14.13 || >=16.0.0}

  character-entities-html4@2.1.0:
    resolution: {integrity: sha512-1v7fgQRj6hnSwFpq1Eu0ynr/CDEw0rXo2B61qXrLNdHZmPKgb7fqS1a2JwF0rISo9q77jDI8VMEHoApn8qDoZA==}

  character-entities-legacy@3.0.0:
    resolution: {integrity: sha512-RpPp0asT/6ufRm//AJVwpViZbGM/MkjQFxJccQRHmISF/22NBtsHqAWmL+/pmkPWoIUJdWyeVleTl1wydHATVQ==}

  character-entities@2.0.2:
    resolution: {integrity: sha512-shx7oQ0Awen/BRIdkjkvz54PnEEI/EjwXDSIZp86/KKdbafHh1Df/RYGBhn4hbe2+uKC9FnT5UCEdyPz3ai9hQ==}

  character-reference-invalid@2.0.1:
    resolution: {integrity: sha512-iBZ4F4wRbyORVsu0jPV7gXkOsGYjGHPmAyv+HiHG8gi5PtC9KI2j1+v8/tlibRvjoWX027ypmG/n0HtO5t7unw==}

  check-error@2.1.1:
    resolution: {integrity: sha512-OAlb+T7V4Op9OwdkjmguYRqncdlx5JiofwOAUkmTF+jNdHwzTaTs4sRAGpzLF3oOz5xAyDGrPgeIDFQmDOTiJw==}
    engines: {node: '>= 16'}

  chokidar@4.0.3:
    resolution: {integrity: sha512-Qgzu8kfBvo+cA4962jnP1KkS6Dop5NS6g7R5LFYJr4b8Ub94PPQXUksCw9PvXoeXPRRddRNC5C1JQUR2SMGtnA==}
    engines: {node: '>= 14.16.0'}

  chownr@3.0.0:
    resolution: {integrity: sha512-+IxzY9BZOQd/XuYPRmrvEVjF/nqj5kgT4kEq7VofrDoM1MxoRjEWkrCC3EtLi59TVawxTAn+orJwFQcrqEN1+g==}
    engines: {node: '>=18'}

  chrome-trace-event@1.0.4:
    resolution: {integrity: sha512-rNjApaLzuwaOTjCiT8lSDdGN1APCiqkChLMJxJPWLunPAt5fy8xgU9/jNOchV84wfIxrA0lRQB7oCT8jrn/wrQ==}
    engines: {node: '>=6.0'}

  classnames@2.3.2:
    resolution: {integrity: sha512-CSbhY4cFEJRe6/GQzIk5qXZ4Jeg5pcsP7b5peFSDpffpe1cqjASH/n9UTjBwOp6XpMSTwQ8Za2K5V02ueA7Tmw==}

  cli-boxes@3.0.0:
    resolution: {integrity: sha512-/lzGpEWL/8PfI0BmBOPRwp0c/wFNX1RdUML3jK/RcSBA9T8mZDdQpqYBKtCFTOfQbwPqWEOpjqW+Fnayc0969g==}
    engines: {node: '>=10'}

  clipboardy@3.0.0:
    resolution: {integrity: sha512-Su+uU5sr1jkUy1sGRpLKjKrvEOVXgSgiSInwa/qeID6aJ07yh+5NWc3h2QfjHjBnfX4LhtFcuAWKUsJ3r+fjbg==}
    engines: {node: ^12.20.0 || ^14.13.1 || >=16.0.0}

  clsx@2.1.1:
    resolution: {integrity: sha512-eYm0QWBtUrBWZWG0d386OGAw16Z995PiOVo2B7bjWSbHedGl5e0ZWaq65kOGgUSNesEIDkB9ISbTg/JK9dhCZA==}
    engines: {node: '>=6'}

  collapse-white-space@2.1.0:
    resolution: {integrity: sha512-loKTxY1zCOuG4j9f6EPnuyyYkf58RnhhWTvRoZEokgB+WbdXehfjFviyOVYkqzEWz1Q5kRiZdBYS5SwxbQYwzw==}

  color-convert@2.0.1:
    resolution: {integrity: sha512-RRECPsj7iu/xb5oKYcsFHSppFNnsj/52OVTRKb4zP5onXwVF3zVmmToNcOfGC+CRDpfK/U584fMg38ZHCaElKQ==}
    engines: {node: '>=7.0.0'}

  color-name@1.1.4:
    resolution: {integrity: sha512-dOy+3AuW3a2wNbZHIuMZpTcgjGuLU/uBL/ubcZF9OXbDo8ff4O8yVp5Bf0efS8uEoYo5q4Fx7dY9OgQGXgAsQA==}

  color-string@1.9.1:
    resolution: {integrity: sha512-shrVawQFojnZv6xM40anx4CkoDP+fZsw/ZerEMsW/pyzsRbElpsL/DBVW7q3ExxwusdNXI3lXpuhEZkzs8p5Eg==}

  color@4.2.3:
    resolution: {integrity: sha512-1rXeuUUiGGrykh+CeBdu5Ie7OJwinCgQY0bc7GCRxy5xVHy+moaqkpL/jqQq0MtQOeYcrqEz4abc5f0KtU7W4A==}
    engines: {node: '>=12.5.0'}

  comma-separated-tokens@2.0.3:
    resolution: {integrity: sha512-Fu4hJdvzeylCfQPp9SGWidpzrMs7tTrlu6Vb8XGaRGck8QSNZJJp538Wrb60Lax4fPwR64ViY468OIUTbRlGZg==}

  commander@2.20.3:
    resolution: {integrity: sha512-GpVkmM8vF2vQUkj2LvZmD35JxeJOLCwJ9cUkugyk2nuhbv3+mJvpLYYt+0+USMxE+oj+ey/lJEnhZw75x/OMcQ==}

  commander@4.1.1:
    resolution: {integrity: sha512-NOKm8xhkzAjzFx8B2v5OAHT+u5pRQc2UCa2Vq9jYL/31o2wi9mxBA7LIFs3sV5VSC49z6pEhfbMULvShKj26WA==}
    engines: {node: '>= 6'}

  commander@6.2.1:
    resolution: {integrity: sha512-U7VdrJFnJgo4xjrHpTzu0yrHPGImdsmD95ZlgYSEajAn2JKzDhDTPG9kBTefmObL2w/ngeZnilk+OV9CG3d7UA==}
    engines: {node: '>= 6'}

  commander@8.3.0:
    resolution: {integrity: sha512-OkTL9umf+He2DZkUq8f8J9of7yL6RJKI24dVITBmNfZBmri9zYZQrKkuXiKhyfPSu8tUhnVBB1iKXevvnlR4Ww==}
    engines: {node: '>= 12'}

  commander@9.5.0:
    resolution: {integrity: sha512-KRs7WVDKg86PWiuAqhDrAQnTXZKraVcCc6vFdL14qrZ/DcWwuRo7VoiYXalXO7S5GKpqYiVEwCbgFDfxNHKJBQ==}
    engines: {node: ^12.20.0 || >=14}

  compressible@2.0.18:
    resolution: {integrity: sha512-AF3r7P5dWxL8MxyITRMlORQNaOA2IkAFaTr4k7BUumjPtRpGDTZpl0Pb1XCO6JeDCBdp126Cgs9sMxqSjgYyRg==}
    engines: {node: '>= 0.6'}

  compression@1.7.4:
    resolution: {integrity: sha512-jaSIDzP9pZVS4ZfQ+TzvtiWhdpFhE2RDHz8QJkpX9SIpLq88VueF5jJw6t+6CUQcAoA6t+x89MLrWAqpfDE8iQ==}
    engines: {node: '>= 0.8.0'}

  concat-map@0.0.1:
    resolution: {integrity: sha512-/Srv4dswyQNBfohGpz9o6Yb3Gz3SrUDqBH5rTuhGR7ahtlbYKnVxw2bCFMRljaA7EXHaXZ8wsHdodFvbkhKmqg==}

  confbox@0.1.8:
    resolution: {integrity: sha512-RMtmw0iFkeR4YV+fUOSucriAQNb9g8zFR52MWCtl+cCZOFRNL6zeB395vPzFhEjjn4fMxXudmELnl/KF/WrK6w==}

  consola@3.4.0:
    resolution: {integrity: sha512-EiPU8G6dQG0GFHNR8ljnZFki/8a+cQwEQ+7wpxdChl02Q8HXlwEZWD5lqAF8vC2sEC3Tehr8hy7vErz88LHyUA==}
    engines: {node: ^14.18.0 || >=16.10.0}

  content-disposition@0.5.2:
    resolution: {integrity: sha512-kRGRZw3bLlFISDBgwTSA1TMBFN6J6GWDeubmDE3AF+3+yXL8hTWv8r5rkLbqYXY4RjPk/EzHnClI3zQf1cFmHA==}
    engines: {node: '>= 0.6'}

  content-disposition@0.5.4:
    resolution: {integrity: sha512-FveZTNuGw04cxlAiWbzi6zTAL/lhehaWbTtgluJh4/E95DqMwTmha3KZN1aAWA8cFIhHzMZUvLevkw5Rqk+tSQ==}
    engines: {node: '>= 0.6'}

  convert-source-map@2.0.0:
    resolution: {integrity: sha512-Kvp459HrV2FEJ1CAsi1Ku+MY3kasH19TFykTz2xWmMeq6bk2NU3XXvfJ+Q61m0xktWwt+1HSYf3JZsTms3aRJg==}

  cookie@0.5.0:
    resolution: {integrity: sha512-YZ3GUyn/o8gfKJlnlX7g7xq4gyO6OSuhGPKaaGssGB2qgDUS0gPgtTvoyZLTt9Ab6dC4hfc9dV5arkvc/OCmrw==}
    engines: {node: '>= 0.6'}

  cookie@1.0.2:
    resolution: {integrity: sha512-9Kr/j4O16ISv8zBBhJoi4bXOYNTkFLOqSL3UDB0njXxCXNezjeyVrJyGOWtgfs/q2km1gwBcfH8q1yEGoMYunA==}
    engines: {node: '>=18'}

  cross-spawn@7.0.6:
    resolution: {integrity: sha512-uV2QOWP2nWzsy2aMp8aRibhi9dlzF5Hgh5SHaB9OiTGEyDTiJJyx0uy51QXdyWbtAHNua4XJzUKca3OzKUd3vA==}
    engines: {node: '>= 8'}

  css-mediaquery@0.1.2:
    resolution: {integrity: sha512-COtn4EROW5dBGlE/4PiKnh6rZpAPxDeFLaEEwt4i10jpDMFt2EhQGS79QmmrO+iKCHv0PU/HrOWEhijFd1x99Q==}

  css-what@6.1.0:
    resolution: {integrity: sha512-HTUrgRJ7r4dsZKU6GjmpfRK1O76h97Z8MfS1G0FozR+oF2kG6Vfe8JE6zwrkbxigziPHinCJ+gCPjA9EaBDtRw==}
    engines: {node: '>= 6'}

  cssesc@3.0.0:
    resolution: {integrity: sha512-/Tb/JcjK111nNScGob5MNtsntNM1aCNUDipB/TkwZFhyDrrE47SOx/18wF2bbjgc3ZzCSKW1T5nt5EbFoAz/Vg==}
    engines: {node: '>=4'}
    hasBin: true

  csstype@3.1.3:
    resolution: {integrity: sha512-M1uQkMl8rQK/szD0LNhtqxIPLpimGm8sOBwU7lLnCpSbTyY3yeU1Vc7l4KT5zT4s/yOxHH5O7tIuuLOCnLADRw==}

  data-uri-to-buffer@2.0.2:
    resolution: {integrity: sha512-ND9qDTLc6diwj+Xe5cdAgVTbLVdXbtxTJRXRhli8Mowuaan+0EJOtdqJ0QCHNSSPyoXGx9HX2/VMnKeC34AChA==}

  data-view-buffer@1.0.2:
    resolution: {integrity: sha512-EmKO5V3OLXh1rtK2wgXRansaK1/mtVdTUEiEI0W8RkvgT05kfxaH29PliLnpLP73yYO6142Q72QNa8Wx/A5CqQ==}
    engines: {node: '>= 0.4'}

  data-view-byte-length@1.0.2:
    resolution: {integrity: sha512-tuhGbE6CfTM9+5ANGf+oQb72Ky/0+s3xKUpHvShfiz2RxMFgFPjsXuRLBVMtvMs15awe45SRb83D6wH4ew6wlQ==}
    engines: {node: '>= 0.4'}

  data-view-byte-offset@1.0.1:
    resolution: {integrity: sha512-BS8PfmtDGnrgYdOonGZQdLZslWIeCGFP9tpan0hi1Co2Zr2NKADsvGYA8XxuG/4UWgJ6Cjtv+YJnB6MM69QGlQ==}
    engines: {node: '>= 0.4'}

  debug@2.6.9:
    resolution: {integrity: sha512-bC7ElrdJaJnPbAP+1EotYvqZsb3ecl5wi6Bfi6BJTUcNowp6cvspg0jXznRTKDjm/E7AdgFBVeAPVMNcKGsHMA==}
    peerDependencies:
      supports-color: '*'
    peerDependenciesMeta:
      supports-color:
        optional: true

  debug@3.2.7:
    resolution: {integrity: sha512-CFjzYYAi4ThfiQvizrFQevTTXHtnCqWfe7x1AhgEscTz6ZbLbfoLRLPugTQyBth6f8ZERVUSyWHFD/7Wu4t1XQ==}
    peerDependencies:
      supports-color: '*'
    peerDependenciesMeta:
      supports-color:
        optional: true

  debug@4.4.0:
    resolution: {integrity: sha512-6WTZ/IxCY/T6BALoZHaE4ctp9xm+Z5kY/pzYaCHRFeyVhojxlrm+46y68HA6hr0TcwEssoxNiDEUJQjfPZ/RYA==}
    engines: {node: '>=6.0'}
    peerDependencies:
      supports-color: '*'
    peerDependenciesMeta:
      supports-color:
        optional: true

  decode-named-character-reference@1.1.0:
    resolution: {integrity: sha512-Wy+JTSbFThEOXQIR2L6mxJvEs+veIzpmqD7ynWxMXGpnk3smkHQOp6forLdHsKpAMW9iJpaBBIxz285t1n1C3w==}

  decompress-response@6.0.0:
    resolution: {integrity: sha512-aW35yZM6Bb/4oJlZncMH2LCoZtJXTRxES17vE3hoRiowU2kWHaJKFkSBDnDR+cm9J+9QhXmREyIfv0pji9ejCQ==}
    engines: {node: '>=10'}

  dedent@1.5.3:
    resolution: {integrity: sha512-NHQtfOOW68WD8lgypbLA5oT+Bt0xXJhiYvoR6SmmNXZfpzOGXwdKWmcwG8N7PwVVWV3eF/68nmD9BaJSsTBhyQ==}
    peerDependencies:
      babel-plugin-macros: ^3.1.0
    peerDependenciesMeta:
      babel-plugin-macros:
        optional: true

  deep-eql@5.0.2:
    resolution: {integrity: sha512-h5k/5U50IJJFpzfL6nO9jaaumfjO/f2NjK/oYB2Djzm4p9L+3T9qWpZqZ2hAbLPuuYq9wrU08WQyBTL5GbPk5Q==}
    engines: {node: '>=6'}

  deep-extend@0.6.0:
    resolution: {integrity: sha512-LOHxIOaPYdHlJRtCQfDIVZtfw/ufM8+rVj649RIHzcm/vGwQRXFt6OPqIFWsm2XEMrNIEtWR64sY1LEKD2vAOA==}
    engines: {node: '>=4.0.0'}

  deep-is@0.1.4:
    resolution: {integrity: sha512-oIPzksmTg4/MriiaYGO+okXDT7ztn/w3Eptv/+gSIdMdKsJo0u4CfYNFJPy+4SKMuCqGw2wxnA+URMg3t8a/bQ==}

  deep-object-diff@1.1.9:
    resolution: {integrity: sha512-Rn+RuwkmkDwCi2/oXOFS9Gsr5lJZu/yTGpK7wAaAIE75CC+LCGEZHpY6VQJa/RoJcrmaA/docWJZvYohlNkWPA==}

  deepmerge@4.3.1:
    resolution: {integrity: sha512-3sUqbMEc77XqpdNO7FRyRog+eW3ph+GYCbj+rK+uYyRMuwsVy0rMiVtPn+QJlKFvWP/1PYpapqYn0Me2knFn+A==}
    engines: {node: '>=0.10.0'}

  defaults@3.0.0:
    resolution: {integrity: sha512-RsqXDEAALjfRTro+IFNKpcPCt0/Cy2FqHSIlnomiJp9YGadpQnrtbRpSgN2+np21qHcIKiva4fiOQGjS9/qR/A==}
    engines: {node: '>=18'}

  defer-to-connect@2.0.1:
    resolution: {integrity: sha512-4tvttepXG1VaYGrRibk5EwJd1t4udunSOVMdLSAL6mId1ix438oPwPZMALY41FCijukO1L0twNcGsdzS7dHgDg==}
    engines: {node: '>=10'}

  define-data-property@1.1.4:
    resolution: {integrity: sha512-rBMvIzlpA8v6E+SJZoo++HAYqsLrkg7MSfIinMPFhmkorw7X+dOXVJQs+QT69zGkzMyfDnIMN2Wid1+NbL3T+A==}
    engines: {node: '>= 0.4'}

  define-properties@1.2.1:
    resolution: {integrity: sha512-8QmQKqEASLd5nx0U1B1okLElbUuuttJ/AnYmRXbbbGDWh6uS208EjD4Xqq/I9wK7u0v6O08XhTWnt5XtEbR6Dg==}
    engines: {node: '>= 0.4'}

  defu@6.1.4:
    resolution: {integrity: sha512-mEQCMmwJu317oSz8CwdIOdwf3xMif1ttiM8LTufzc3g6kR+9Pe236twL8j3IYT1F7GfRgGcW6MWxzZjLIkuHIg==}

  dequal@2.0.3:
    resolution: {integrity: sha512-0je+qPKHEMohvfRTCEo3CrPG6cAzAYgmzKyxRiYSSDkS6eGJdyVJm7WaYA5ECaAD9wLB2T4EEeymA5aFVcYXCA==}
    engines: {node: '>=6'}

  detect-libc@2.0.3:
    resolution: {integrity: sha512-bwy0MGW55bG41VqxxypOsdSdGqLwXPI/focwgTYCFMbdUiBAxLg9CFzG08sz2aqzknwiX7Hkl0bQENjg8iLByw==}
    engines: {node: '>=8'}

  devlop@1.1.0:
    resolution: {integrity: sha512-RWmIqhcFf1lRYBvNmr7qTNuyCt/7/ns2jbpp1+PalgE/rDQcBT0fioSMUpJ93irlUhC5hrg4cYqe6U+0ImW0rA==}

  diff-match-patch@1.0.5:
    resolution: {integrity: sha512-IayShXAgj/QMXgB0IWmKx+rOPuGMhqm5w6jvFxmVenXKIzRqTAAsbBPT3kWQeGANj3jGgvcvv4yK6SxqYmikgw==}

  doctrine@2.1.0:
    resolution: {integrity: sha512-35mSku4ZXK0vfCuHEDAwt55dg2jNajHZ1odvF+8SSr82EsZY4QmXfuWso8oEd8zRhVObSN18aM0CjSdoBX7zIw==}
    engines: {node: '>=0.10.0'}

  dotenv@16.4.7:
    resolution: {integrity: sha512-47qPchRCykZC03FhkYAhrvwU4xDBFIj1QPqaarj6mdM/hgUzfPHcpkHJOn3mJAufFeeAxAzeGsr5X0M4k6fLZQ==}
    engines: {node: '>=12'}

  dunder-proto@1.0.1:
    resolution: {integrity: sha512-KIN/nDJBQRcXw0MLVhZE9iQHmG68qAVIBg9CqmUYjmQIhgij9U5MFvrqkUL5FbtyyzZuOeOt0zdeRe4UY7ct+A==}
    engines: {node: '>= 0.4'}

  duplexer@0.1.2:
    resolution: {integrity: sha512-jtD6YG370ZCIi/9GTaJKQxWTZD045+4R4hTk/x1UyoqadyJ9x9CgSi1RlVDQF8U2sxLLSnFkCaMihqljHIWgMg==}

  eastasianwidth@0.2.0:
    resolution: {integrity: sha512-I88TYZWc9XiYHRQ4/3c5rjjfgkjhLyW2luGIheGERbNQ6OY7yTybanSpDXZa8y7VUP9YmDcYa+eyq4ca7iLqWA==}

  electron-to-chromium@1.5.86:
    resolution: {integrity: sha512-/D7GAAaCRBQFBBcop6SfAAGH37djtpWkOuYhyAajw0l5vsfeSsUQYxaFPwr1c/mC/flARCDdKFo5gpFqNI+18w==}

  emoji-regex-xs@1.0.0:
    resolution: {integrity: sha512-LRlerrMYoIDrT6jgpeZ2YYl/L8EulRTt5hQcYjy5AInh7HWXKimpqx68aknBFpGL2+/IcogTcaydJEgaTmOpDg==}

  emoji-regex@8.0.0:
    resolution: {integrity: sha512-MSjYzcWNOA0ewAHpz0MxpYFvwg6yjy1NG3xteoqz644VCo/RPgnr1/GGt+ic3iJTzQ8Eu3TdM14SawnVUmGE6A==}

  emoji-regex@9.2.2:
    resolution: {integrity: sha512-L18DaJsXSUk2+42pv8mLs5jJT2hqFkFE4j21wOmgbUqsZ2hL72NsUU785g9RXgo3s0ZNgVl42TiHp3ZtOv/Vyg==}

  enhanced-resolve@5.18.1:
    resolution: {integrity: sha512-ZSW3ma5GkcQBIpwZTSRAI8N71Uuwgs93IezB7mf7R60tC8ZbJideoDNKjHn2O9KIlx6rkGTTEk1xUCK2E1Y2Yg==}
    engines: {node: '>=10.13.0'}

  es-abstract@1.23.9:
    resolution: {integrity: sha512-py07lI0wjxAC/DcfK1S6G7iANonniZwTISvdPzk9hzeH0IZIshbuuFxLIU96OyF89Yb9hiqWn8M/bY83KY5vzA==}
    engines: {node: '>= 0.4'}

  es-define-property@1.0.1:
    resolution: {integrity: sha512-e3nRfgfUZ4rNGL232gUgX06QNyyez04KdjFrF+LTRoOXmrOgFKDg4BCdsjW8EnT69eqdYGmRpJwiPVYNrCaW3g==}
    engines: {node: '>= 0.4'}

  es-errors@1.3.0:
    resolution: {integrity: sha512-Zf5H2Kxt2xjTvbJvP2ZWLEICxA6j+hAmMzIlypy4xcBg1vKVnx89Wy0GbS+kf5cwCVFFzdCFh2XSCFNULS6csw==}
    engines: {node: '>= 0.4'}

  es-iterator-helpers@1.2.1:
    resolution: {integrity: sha512-uDn+FE1yrDzyC0pCo961B2IHbdM8y/ACZsKD4dG6WqrjV53BADjwa7D+1aom2rsNVfLyDgU/eigvlJGJ08OQ4w==}
    engines: {node: '>= 0.4'}

  es-module-lexer@1.6.0:
    resolution: {integrity: sha512-qqnD1yMU6tk/jnaMosogGySTZP8YtUgAffA9nMN+E/rjxcfRQ6IEk7IiozUjgxKoFHBGjTLnrHB/YC45r/59EQ==}

  es-object-atoms@1.1.1:
    resolution: {integrity: sha512-FGgH2h8zKNim9ljj7dankFPcICIK9Cp5bm+c2gQSYePhpaG5+esrLODihIorn+Pe6FGJzWhXQotPv73jTaldXA==}
    engines: {node: '>= 0.4'}

  es-set-tostringtag@2.1.0:
    resolution: {integrity: sha512-j6vWzfrGVfyXxge+O0x5sh6cvxAog0a/4Rdd2K36zCMV5eJ+/+tOAngRO8cODMNWbVRdVlmGZQL2YS3yR8bIUA==}
    engines: {node: '>= 0.4'}

  es-shim-unscopables@1.1.0:
    resolution: {integrity: sha512-d9T8ucsEhh8Bi1woXCf+TIKDIROLG5WCkxg8geBCbvk22kzwC5G2OnXVMO6FUsvQlgUUXQ2itephWDLqDzbeCw==}
    engines: {node: '>= 0.4'}

  es-to-primitive@1.3.0:
    resolution: {integrity: sha512-w+5mJ3GuFL+NjVtJlvydShqE1eN3h3PbI7/5LAsYJP/2qtuMXjfL2LpHSRqo4b4eSF5K/DH1JXKUAHSB2UW50g==}
    engines: {node: '>= 0.4'}

  esast-util-from-estree@2.0.0:
    resolution: {integrity: sha512-4CyanoAudUSBAn5K13H4JhsMH6L9ZP7XbLVe/dKybkxMO7eDyLsT8UHl9TRNrU2Gr9nz+FovfSIjuXWJ81uVwQ==}

  esast-util-from-js@2.0.1:
    resolution: {integrity: sha512-8Ja+rNJ0Lt56Pcf3TAmpBZjmx8ZcK5Ts4cAzIOjsjevg9oSXJnl6SUQ2EevU8tv3h6ZLWmoKL5H4fgWvdvfETw==}

  esbuild@0.17.19:
    resolution: {integrity: sha512-XQ0jAPFkK/u3LcVRcvVHQcTIqD6E2H1fvZMA5dQPSOWb3suUbWbfbRf94pjc0bNzRYLfIrDRQXr7X+LHIm5oHw==}
    engines: {node: '>=12'}
    hasBin: true

  esbuild@0.21.5:
    resolution: {integrity: sha512-mg3OPMV4hXywwpoDxu3Qda5xCKQi+vCTZq8S9J/EpkhB2HzKXq4SNFZE3+NK93JYxc8VMSep+lOUSC/RVKaBqw==}
    engines: {node: '>=12'}
    hasBin: true

  esbuild@0.23.1:
    resolution: {integrity: sha512-VVNz/9Sa0bs5SELtn3f7qhJCDPCF5oMEl5cO9/SSinpE9hbPVvxbd572HH5AKiP7WD8INO53GgfDDhRjkylHEg==}
    engines: {node: '>=18'}
    hasBin: true

  esbuild@0.25.0:
    resolution: {integrity: sha512-BXq5mqc8ltbaN34cDqWuYKyNhX8D/Z0J1xdtdQ8UcIIIyJyz+ZMKUt58tF3SrZ85jcfN/PZYhjR5uDQAYNVbuw==}
    engines: {node: '>=18'}
    hasBin: true

  escalade@3.2.0:
    resolution: {integrity: sha512-WUj2qlxaQtO4g6Pq5c29GTcWGDyd8itL8zTlipgECz3JesAiiOKotd8JU6otB3PACgG6xkJUyVhboMS+bje/jA==}
    engines: {node: '>=6'}

  escape-string-regexp@4.0.0:
    resolution: {integrity: sha512-TtpcNJ3XAzx3Gq8sWRzJaVajRs0uVxA2YAkdb1jm2YkPz4G6egUFAyA3n5vtEIZefPk5Wa4UXbKuS5fKkJWdgA==}
    engines: {node: '>=10'}

  escape-string-regexp@5.0.0:
    resolution: {integrity: sha512-/veY75JbMK4j1yjvuUxuVsiS/hr/4iHs9FTT6cgTexxdE0Ly/glccBAkloH/DofkjRbZU3bnoj38mOmhkZ0lHw==}
    engines: {node: '>=12'}

  eslint-import-resolver-node@0.3.9:
    resolution: {integrity: sha512-WFj2isz22JahUv+B788TlO3N6zL3nNJGU8CcZbPZvVEkBPaJdCV4vy5wyghty5ROFbCRnm132v8BScu5/1BQ8g==}

  eslint-import-resolver-typescript@3.8.3:
    resolution: {integrity: sha512-A0bu4Ks2QqDWNpeEgTQMPTngaMhuDu4yv6xpftBMAf+1ziXnpx+eSR1WRfoPTe2BAiAjHFZ7kSNx1fvr5g5pmQ==}
    engines: {node: ^14.18.0 || >=16.0.0}
    peerDependencies:
      eslint: '*'
      eslint-plugin-import: '*'
      eslint-plugin-import-x: '*'
    peerDependenciesMeta:
      eslint-plugin-import:
        optional: true
      eslint-plugin-import-x:
        optional: true

  eslint-module-utils@2.12.0:
    resolution: {integrity: sha512-wALZ0HFoytlyh/1+4wuZ9FJCD/leWHQzzrxJ8+rebyReSLk7LApMyd3WJaLVoN+D5+WIdJyDK1c6JnE65V4Zyg==}
    engines: {node: '>=4'}
    peerDependencies:
      '@typescript-eslint/parser': '*'
      eslint: '*'
      eslint-import-resolver-node: '*'
      eslint-import-resolver-typescript: '*'
      eslint-import-resolver-webpack: '*'
    peerDependenciesMeta:
      '@typescript-eslint/parser':
        optional: true
      eslint:
        optional: true
      eslint-import-resolver-node:
        optional: true
      eslint-import-resolver-typescript:
        optional: true
      eslint-import-resolver-webpack:
        optional: true

  eslint-plugin-import@2.31.0:
    resolution: {integrity: sha512-ixmkI62Rbc2/w8Vfxyh1jQRTdRTF52VxwRVHl/ykPAmqG+Nb7/kNn+byLP0LxPgI7zWA16Jt82SybJInmMia3A==}
    engines: {node: '>=4'}
    peerDependencies:
      '@typescript-eslint/parser': '*'
      eslint: ^2 || ^3 || ^4 || ^5 || ^6 || ^7.2.0 || ^8 || ^9
    peerDependenciesMeta:
      '@typescript-eslint/parser':
        optional: true

  eslint-plugin-react-hooks@5.2.0:
    resolution: {integrity: sha512-+f15FfK64YQwZdJNELETdn5ibXEUQmW1DZL6KXhNnc2heoy/sg9VJJeT7n8TlMWouzWqSWavFkIhHyIbIAEapg==}
    engines: {node: '>=10'}
    peerDependencies:
      eslint: ^3.0.0 || ^4.0.0 || ^5.0.0 || ^6.0.0 || ^7.0.0 || ^8.0.0-0 || ^9.0.0

  eslint-plugin-react@7.37.4:
    resolution: {integrity: sha512-BGP0jRmfYyvOyvMoRX/uoUeW+GqNj9y16bPQzqAHf3AYII/tDs+jMN0dBVkl88/OZwNGwrVFxE7riHsXVfy/LQ==}
    engines: {node: '>=4'}
    peerDependencies:
      eslint: ^3 || ^4 || ^5 || ^6 || ^7 || ^8 || ^9.7

  eslint-scope@5.1.1:
    resolution: {integrity: sha512-2NxwbF/hZ0KpepYN0cNbo+FN6XoK7GaHlQhgx/hIZl6Va0bF45RQOOwhLIy8lQDbuCiadSLCBnH2CFYquit5bw==}
    engines: {node: '>=8.0.0'}

  eslint-scope@8.3.0:
    resolution: {integrity: sha512-pUNxi75F8MJ/GdeKtVLSbYg4ZI34J6C0C7sbL4YOp2exGwen7ZsuBqKzUhXd0qMQ362yET3z+uPwKeg/0C2XCQ==}
    engines: {node: ^18.18.0 || ^20.9.0 || >=21.1.0}

  eslint-visitor-keys@3.4.3:
    resolution: {integrity: sha512-wpc+LXeiyiisxPlEkUzU6svyS1frIO3Mgxj1fdy7Pm8Ygzguax2N3Fa/D/ag1WqbOprdI+uY6wMUl8/a2G+iag==}
    engines: {node: ^12.22.0 || ^14.17.0 || >=16.0.0}

  eslint-visitor-keys@4.2.0:
    resolution: {integrity: sha512-UyLnSehNt62FFhSwjZlHmeokpRK59rcz29j+F1/aDgbkbRTk7wIc9XzdoasMUbRNKDM0qQt/+BJ4BrpFeABemw==}
    engines: {node: ^18.18.0 || ^20.9.0 || >=21.1.0}

  eslint@9.22.0:
    resolution: {integrity: sha512-9V/QURhsRN40xuHXWjV64yvrzMjcz7ZyNoF2jJFmy9j/SLk0u1OLSZgXi28MrXjymnjEGSR80WCdab3RGMDveQ==}
    engines: {node: ^18.18.0 || ^20.9.0 || >=21.1.0}
    hasBin: true
    peerDependencies:
      jiti: '*'
    peerDependenciesMeta:
      jiti:
        optional: true

  espree@10.3.0:
    resolution: {integrity: sha512-0QYC8b24HWY8zjRnDTL6RiHfDbAWn63qb4LMj1Z4b076A4une81+z03Kg7l7mn/48PUTqoLptSXez8oknU8Clg==}
    engines: {node: ^18.18.0 || ^20.9.0 || >=21.1.0}

  esquery@1.6.0:
    resolution: {integrity: sha512-ca9pw9fomFcKPvFLXhBKUK90ZvGibiGOvRJNbjljY7s7uq/5YO4BOzcYtJqExdx99rF6aAcnRxHmcUHcz6sQsg==}
    engines: {node: '>=0.10'}

  esrecurse@4.3.0:
    resolution: {integrity: sha512-KmfKL3b6G+RXvP8N1vr3Tq1kL/oCFgn2NYXEtqP8/L3pKapUA4G8cFVaoF3SU323CD4XypR/ffioHmkti6/Tag==}
    engines: {node: '>=4.0'}

  estraverse@4.3.0:
    resolution: {integrity: sha512-39nnKffWz8xN1BU/2c79n9nB9HDzo0niYUqx6xyqUnyoAnQyyWpOTdZEeiCch8BBu515t4wp9ZmgVfVhn9EBpw==}
    engines: {node: '>=4.0'}

  estraverse@5.3.0:
    resolution: {integrity: sha512-MMdARuVEQziNTeJD8DgMqmhwR11BRQ/cBP+pLtYdSTnf3MIO8fFeiINEbX36ZdNlfU/7A9f3gUw49B3oQsvwBA==}
    engines: {node: '>=4.0'}

  estree-util-attach-comments@3.0.0:
    resolution: {integrity: sha512-cKUwm/HUcTDsYh/9FgnuFqpfquUbwIqwKM26BVCGDPVgvaCl/nDCCjUfiLlx6lsEZ3Z4RFxNbOQ60pkaEwFxGw==}

  estree-util-build-jsx@3.0.1:
    resolution: {integrity: sha512-8U5eiL6BTrPxp/CHbs2yMgP8ftMhR5ww1eIKoWRMlqvltHF8fZn5LRDvTKuxD3DUn+shRbLGqXemcP51oFCsGQ==}

  estree-util-is-identifier-name@3.0.0:
    resolution: {integrity: sha512-hFtqIDZTIUZ9BXLb8y4pYGyk6+wekIivNVTcmvk8NoOh+VeRn5y6cEHzbURrWbfp1fIqdVipilzj+lfaadNZmg==}

  estree-util-scope@1.0.0:
    resolution: {integrity: sha512-2CAASclonf+JFWBNJPndcOpA8EMJwa0Q8LUFJEKqXLW6+qBvbFZuF5gItbQOs/umBUkjviCSDCbBwU2cXbmrhQ==}

  estree-util-to-js@2.0.0:
    resolution: {integrity: sha512-WDF+xj5rRWmD5tj6bIqRi6CkLIXbbNQUcxQHzGysQzvHmdYG2G7p/Tf0J0gpxGgkeMZNTIjT/AoSvC9Xehcgdg==}

  estree-util-visit@2.0.0:
    resolution: {integrity: sha512-m5KgiH85xAhhW8Wta0vShLcUvOsh3LLPI2YVwcbio1l7E09NTLL1EyMZFM1OyWowoH0skScNbhOPl4kcBgzTww==}

  estree-walker@0.6.1:
    resolution: {integrity: sha512-SqmZANLWS0mnatqbSfRP5g8OXZC12Fgg1IwNtLsyHDzJizORW4khDfjPqJZsemPWBB2uqykUah5YpQ6epsqC/w==}

  estree-walker@2.0.2:
    resolution: {integrity: sha512-Rfkk/Mp/DL7JVje3u18FxFujQlTNR2q6QfMSMB7AvCBx91NGj/ba3kCfza0f6dVDbw7YlRf/nDrn7pQrCCyQ/w==}

  estree-walker@3.0.3:
    resolution: {integrity: sha512-7RUKfXgSMMkzt6ZuXmqapOurLGPPfgj6l9uRZ7lRGolvk0y2yocc35LdcxKC5PQZdn2DMqioAQ2NoWcrTKmm6g==}

  esutils@2.0.3:
    resolution: {integrity: sha512-kVscqXk4OCp68SZ0dkgEKVi6/8ij300KBWTJq32P/dYeWTSwK41WyTxalN1eRmA5Z9UU/LX9D7FWSmV9SAYx6g==}
    engines: {node: '>=0.10.0'}

  eval@0.1.8:
    resolution: {integrity: sha512-EzV94NYKoO09GLXGjXj9JIlXijVck4ONSr5wiCWDvhsvj5jxSrzTmRU/9C1DyB6uToszLs8aifA6NQ7lEQdvFw==}
    engines: {node: '>= 0.8'}

  event-stream@3.3.4:
    resolution: {integrity: sha512-QHpkERcGsR0T7Qm3HNJSyXKEEj8AHNxkY3PK8TS2KJvQ7NiSHe3DDpwVKKtoYprL/AreyzFBeIkBIWChAqn60g==}

  events@3.3.0:
    resolution: {integrity: sha512-mQw+2fkQbALzQ7V0MY0IqdnXNOeTtP4r0lN9z7AAawCXgqea7bDii20AYrIBrFd/Hx0M2Ocz6S111CaFkUcb0Q==}
    engines: {node: '>=0.8.x'}

  eventsource-parser@3.0.0:
    resolution: {integrity: sha512-T1C0XCUimhxVQzW4zFipdx0SficT651NnkR0ZSH3yQwh+mFMdLfgjABVi4YtMTtaL4s168593DaoaRLMqryavA==}
    engines: {node: '>=18.0.0'}

  execa@5.1.1:
    resolution: {integrity: sha512-8uSpZZocAZRBAPIEINJj3Lo9HyGitllczc27Eh5YYojjMFMn8yHMDMaUHE2Jqfq05D/wucwI4JGURyXt1vchyg==}
    engines: {node: '>=10'}

  exit-hook@2.2.1:
    resolution: {integrity: sha512-eNTPlAD67BmP31LDINZ3U7HSF8l57TxOY2PmBJ1shpCvpnxBF93mWCE8YHBnXs8qiUZJc9WDcWIeC3a2HIAMfw==}
    engines: {node: '>=6'}

  expect-type@1.2.0:
    resolution: {integrity: sha512-80F22aiJ3GLyVnS/B3HzgR6RelZVumzj9jkL0Rhz4h0xYbNW9PjlQz5h3J/SShErbXBc295vseR4/MIbVmUbeA==}
    engines: {node: '>=12.0.0'}

  exsolve@1.0.4:
    resolution: {integrity: sha512-xsZH6PXaER4XoV+NiT7JHp1bJodJVT+cxeSH1G0f0tlT0lJqYuHUP3bUx2HtfTDvOagMINYp8rsqusxud3RXhw==}

  ext-list@2.2.2:
    resolution: {integrity: sha512-u+SQgsubraE6zItfVA0tBuCBhfU9ogSRnsvygI7wht9TS510oLkBRXBsqopeUG/GBOIQyKZO9wjTqIu/sf5zFA==}
    engines: {node: '>=0.10.0'}

  ext-name@5.0.0:
    resolution: {integrity: sha512-yblEwXAbGv1VQDmow7s38W77hzAgJAO50ztBLMcUyUBfxv1HC+LGwtiEN+Co6LtlqT/5uwVOxsD4TNIilWhwdQ==}
    engines: {node: '>=4'}

  extend@3.0.2:
    resolution: {integrity: sha512-fjquC59cD7CyW6urNXK0FBufkZcoiGG80wTuPujX590cB5Ttln20E2UB4S/WARVqhXffZl2LNgS+gQdPIIim/g==}

  fast-deep-equal@3.1.3:
    resolution: {integrity: sha512-f3qQ9oQy9j2AhBe/H9VC91wLmKBCCU/gDOnKNAYG5hswO7BLKj09Hc5HYNz9cGI++xlpDCIgDaitVs03ATR84Q==}

  fast-fifo@1.3.2:
    resolution: {integrity: sha512-/d9sfos4yxzpwkDkuN7k2SqFKtYNmCTzgfEpz82x34IM9/zc8KGxQoXg1liNC/izpRM/MBdt44Nmx41ZWqk+FQ==}

  fast-glob@3.3.3:
    resolution: {integrity: sha512-7MptL8U0cqcFdzIzwOTHoilX9x5BrNqye7Z/LuC7kCMRio1EMSyqRK3BEAUD7sXRq4iT4AzTVuZdhgQ2TCvYLg==}
    engines: {node: '>=8.6.0'}

  fast-json-stable-stringify@2.1.0:
    resolution: {integrity: sha512-lhd/wF+Lk98HZoTCtlVraHtfh5XYijIjalXck7saUtuanSDyLMxnHhSXEDJqHxD7msR8D0uCmqlkwjCV8xvwHw==}

  fast-levenshtein@2.0.6:
    resolution: {integrity: sha512-DCXu6Ifhqcks7TZKY3Hxp3y6qphY5SJZmrWMDrKcERSOXWQdMhU9Ig/PYrzyw/ul9jOIyh0N4M0tbC5hodg8dw==}

  fast-uri@3.0.6:
    resolution: {integrity: sha512-Atfo14OibSv5wAp4VWNsFYE1AchQRTv9cBGWET4pZWHzYshFSS9NQI6I57rdKn9croWVMbYFbLhJ+yJvmZIIHw==}

  fastq@1.19.1:
    resolution: {integrity: sha512-GwLTyxkCXjXbxqIhTsMI2Nui8huMPtnxg7krajPJAjnEG/iiOS7i+zCtWGZR9G0NBKbXKh6X9m9UIsYX/N6vvQ==}

  fdir@6.4.3:
    resolution: {integrity: sha512-PMXmW2y1hDDfTSRc9gaXIuCCRpuoz3Kaz8cUelp3smouvfT632ozg2vrT6lJsHKKOF59YLbOGfAWGUcKEfRMQw==}
    peerDependencies:
      picomatch: ^3 || ^4
    peerDependenciesMeta:
      picomatch:
        optional: true

  file-entry-cache@8.0.0:
    resolution: {integrity: sha512-XXTUwCvisa5oacNGRP9SfNtYBNAMi+RPwBFmblZEF7N7swHYQS6/Zfk7SRwx4D5j3CH211YNRco1DEMNVfZCnQ==}
    engines: {node: '>=16.0.0'}

  file-type@19.6.0:
    resolution: {integrity: sha512-VZR5I7k5wkD0HgFnMsq5hOsSc710MJMu5Nc5QYsbe38NN5iPV/XTObYLc/cpttRTf6lX538+5uO1ZQRhYibiZQ==}
    engines: {node: '>=18'}

  filename-reserved-regex@3.0.0:
    resolution: {integrity: sha512-hn4cQfU6GOT/7cFHXBqeBg2TbrMBgdD0kcjLhvSQYYwm3s4B6cjvBfb7nBALJLAXqmU5xajSa7X2NnUud/VCdw==}
    engines: {node: ^12.20.0 || ^14.13.1 || >=16.0.0}

  filenamify@6.0.0:
    resolution: {integrity: sha512-vqIlNogKeyD3yzrm0yhRMQg8hOVwYcYRfjEoODd49iCprMn4HL85gK3HcykQE53EPIpX3HcAbGA5ELQv216dAQ==}
    engines: {node: '>=16'}

  fill-range@7.1.1:
    resolution: {integrity: sha512-YsGpe3WHLK8ZYi4tWDg2Jy3ebRz2rXowDxnld4bkQB00cc/1Zw9AWnC0i9ztDJitivtQvaI9KaLyKrc+hBW0yg==}
    engines: {node: '>=8'}

  find-up@5.0.0:
    resolution: {integrity: sha512-78/PXT1wlLLDgTzDs7sjq9hzz0vXD+zn+7wypEe4fXQxCmdmqfGsEPQxmiCSQI3ajFV91bVSsvNtrJRiW6nGng==}
    engines: {node: '>=10'}

  find-versions@5.1.0:
    resolution: {integrity: sha512-+iwzCJ7C5v5KgcBuueqVoNiHVoQpwiUK5XFLjf0affFTep+Wcw93tPvmb8tqujDNmzhBDPddnWV/qgWSXgq+Hg==}
    engines: {node: '>=12'}

  flat-cache@4.0.1:
    resolution: {integrity: sha512-f7ccFPK3SXFHpx15UIGyRJ/FJQctuKZ0zVuN3frBo4HnK3cay9VEW0R6yPYFHC0AgqhukPzKjq22t5DmAyqGyw==}
    engines: {node: '>=16'}

  flatted@3.3.3:
    resolution: {integrity: sha512-GX+ysw4PBCz0PzosHDepZGANEuFCMLrnRTiEy9McGjmkCQYwRq4A/X786G/fjM/+OjsWSU1ZrY5qyARZmO/uwg==}

  for-each@0.3.5:
    resolution: {integrity: sha512-dKx12eRCVIzqCxFGplyFKJMPvLEWgmNtUrpTiJIR5u97zEhRG8ySrtboPHZXx7daLxQVrl643cTzbab2tkQjxg==}
    engines: {node: '>= 0.4'}

  foreground-child@3.3.1:
    resolution: {integrity: sha512-gIXjKqtFuWEgzFRJA9WCQeSJLZDjgJUOMCMzxtvFq/37KojM1BFGufqsCy0r4qSQmYLsZYMeyRqzIWOMup03sw==}
    engines: {node: '>=14'}

  form-data-encoder@2.1.4:
    resolution: {integrity: sha512-yDYSgNMraqvnxiEXO4hi88+YZxaHC6QKzb5N84iRCTDeRO7ZALpir/lVmf/uXUhnwUr2O4HU8s/n6x+yNjQkHw==}
    engines: {node: '>= 14.17'}

  framer-motion@12.4.10:
    resolution: {integrity: sha512-3Msuyjcr1Pb5hjkn4EJcRe1HumaveP0Gbv4DBMKTPKcV/1GSMkQXj+Uqgneys+9DPcZM18Hac9qY9iUEF5LZtg==}
    peerDependencies:
      '@emotion/is-prop-valid': '*'
      react: ^18.0.0 || ^19.0.0
      react-dom: ^18.0.0 || ^19.0.0
    peerDependenciesMeta:
      '@emotion/is-prop-valid':
        optional: true
      react:
        optional: true
      react-dom:
        optional: true

  from@0.1.7:
    resolution: {integrity: sha512-twe20eF1OxVxp/ML/kq2p1uc6KvFK/+vs8WjEbeKmV2He22MKm7YF2ANIt+EOqhJ5L3K/SuuPhk0hWQDjOM23g==}

  fs-extra@11.3.0:
    resolution: {integrity: sha512-Z4XaCL6dUDHfP/jT25jJKMmtxvuwbkrD1vNSMFlo9lNLY2c5FHYSQgHPRZUjAB26TpDEoW9HCOgplrdbaPV/ew==}
    engines: {node: '>=14.14'}

  fsevents@2.3.2:
    resolution: {integrity: sha512-xiqMQR4xAeHTuB9uWm+fFRcIOgKBMiOBP+eXiyT7jsgVCq1bkVygt00oASowB7EdtpOHaaPgKt812P9ab+DDKA==}
    engines: {node: ^8.16.0 || ^10.6.0 || >=11.0.0}
    os: [darwin]

  fsevents@2.3.3:
    resolution: {integrity: sha512-5xoDfX+fL7faATnagmWPpbFtwh/R77WmMMqqHGS65C3vvB0YHrgF+B1YmZ3441tMj5n63k0212XNoJwzlhffQw==}
    engines: {node: ^8.16.0 || ^10.6.0 || >=11.0.0}
    os: [darwin]

  function-bind@1.1.2:
    resolution: {integrity: sha512-7XHNxH7qX9xG5mIwxkhumTox/MIRNcOgDrxWsMt2pAr23WHp6MrRlN7FBSFpCpr+oVO0F744iUgR82nJMfG2SA==}

  function.prototype.name@1.1.8:
    resolution: {integrity: sha512-e5iwyodOHhbMr/yNrc7fDYG4qlbIvI5gajyzPnb5TCwyhjApznQh1BMFou9b30SevY43gCJKXycoCBjMbsuW0Q==}
    engines: {node: '>= 0.4'}

  functions-have-names@1.2.3:
    resolution: {integrity: sha512-xckBUXyTIqT97tq2x2AMb+g163b5JFysYk0x4qxNFwbfQkmNZoiRHb6sPzI9/QV33WeuvVYBUIiD4NzNIyqaRQ==}

  gensync@1.0.0-beta.2:
    resolution: {integrity: sha512-3hN7NaskYvMDLQY55gnW3NQ+mesEAepTqlg+VEbj7zzqEMBVNhzcGYYeqFo/TlYz6eQiFcp1HcsCZO+nGgS8zg==}
    engines: {node: '>=6.9.0'}

  get-intrinsic@1.3.0:
    resolution: {integrity: sha512-9fSjSaos/fRIVIp+xSJlE6lfwhES7LNtKaCBIamHsjr2na1BiABJPo0mOjjz8GJDURarmCPGqaiVg5mfjb98CQ==}
    engines: {node: '>= 0.4'}

  get-proto@1.0.1:
    resolution: {integrity: sha512-sTSfBjoXBp89JvIKIefqw7U2CCebsc74kiY6awiGogKtoSGbgjYE/G/+l9sF3MWFPNc9IcoOC4ODfKHfxFmp0g==}
    engines: {node: '>= 0.4'}

  get-source@2.0.12:
    resolution: {integrity: sha512-X5+4+iD+HoSeEED+uwrQ07BOQr0kEDFMVqqpBuI+RaZBpBpHCuXxo70bjar6f0b0u/DQJsJ7ssurpP0V60Az+w==}

  get-stream@6.0.1:
    resolution: {integrity: sha512-ts6Wi+2j3jQjqi70w5AlN8DFnkSwC+MqmxEzdEALB2qXZYV3X/b1CTfgPLGJNMeAWxdPfU8FO1ms3NUfaHCPYg==}
    engines: {node: '>=10'}

  get-stream@9.0.1:
    resolution: {integrity: sha512-kVCxPF3vQM/N0B1PmoqVUqgHP+EeVjmZSQn+1oCRPxd2P21P2F19lIgbR3HBosbB1PUhOAoctJnfEn2GbN2eZA==}
    engines: {node: '>=18'}

  get-symbol-description@1.1.0:
    resolution: {integrity: sha512-w9UMqWwJxHNOvoNzSJ2oPF5wvYcvP7jUvYzhp67yEhTi17ZDBBC1z9pTdGuzjD+EFIqLSYRweZjqfiPzQ06Ebg==}
    engines: {node: '>= 0.4'}

  get-tsconfig@4.10.0:
    resolution: {integrity: sha512-kGzZ3LWWQcGIAmg6iWvXn0ei6WDtV26wzHRMwDSzmAbcXrTEXxHy6IehI6/4eT6VRKyMP1eF1VqwrVUmE/LR7A==}

  glob-parent@5.1.2:
    resolution: {integrity: sha512-AOIgSQCepiJYwP3ARnGx+5VnTu2HBYdzbGP45eLw1vr3zB3vZLeyed1sC9hnbcOc9/SrMyM5RPQrkGz4aS9Zow==}
    engines: {node: '>= 6'}

  glob-parent@6.0.2:
    resolution: {integrity: sha512-XxwI8EOhVQgWp6iDL+3b0r86f4d6AX6zSU55HfB4ydCEuXLXc5FcYeOu+nnGftS4TEju/11rt4KJPTMgbfmv4A==}
    engines: {node: '>=10.13.0'}

  glob-to-regexp@0.4.1:
    resolution: {integrity: sha512-lkX1HJXwyMcprw/5YUZc2s7DrpAiHB21/V+E1rHUrVNokkvB6bqMzT0VfV6/86ZNabt1k14YOIaT7nDvOX3Iiw==}

  glob@10.4.5:
    resolution: {integrity: sha512-7Bv8RF0k6xjo7d4A/PxYLbUCfb6c+Vpd2/mB2yRDlew7Jb5hEXiCD9ibfO7wpk8i4sevK6DFny9h7EYbM3/sHg==}
    hasBin: true

  globals@11.12.0:
    resolution: {integrity: sha512-WOBp/EEGUiIsJSp7wcv/y6MO+lV9UoncWqxuFfm8eBwzWNgyfBd6Gz+IeKQ9jCmyhoH99g15M3T+QaVHFjizVA==}
    engines: {node: '>=4'}

  globals@14.0.0:
    resolution: {integrity: sha512-oahGvuMGQlPw/ivIYBjVSrWAfWLBeku5tpPE2fOPLi+WHffIWbuh2tCjhyQhTBPMf5E9jDEH4FOmTYgYwbKwtQ==}
    engines: {node: '>=18'}

  globalthis@1.0.4:
    resolution: {integrity: sha512-DpLKbNU4WylpxJykQujfCcwYWiV/Jhm50Goo0wrVILAv5jOr9d+H+UR3PhSCD2rCCEIg0uc+G+muBTwD54JhDQ==}
    engines: {node: '>= 0.4'}

  globrex@0.1.2:
    resolution: {integrity: sha512-uHJgbwAMwNFf5mLst7IWLNg14x1CkeqglJb/K3doi4dw6q2IvAAmM/Y81kevy83wP+Sst+nutFTYOGg3d1lsxg==}

  goober@2.1.16:
    resolution: {integrity: sha512-erjk19y1U33+XAMe1VTvIONHYoSqE4iS7BYUZfHaqeohLmnC0FdxEh7rQU+6MZ4OajItzjZFSRtVANrQwNq6/g==}
    peerDependencies:
      csstype: ^3.0.10

  gopd@1.2.0:
    resolution: {integrity: sha512-ZUKRh6/kUFoAiTAtTYPZJ3hw9wNxx+BIBOijnlG9PnrJsCcSjs1wyyD6vJpaYtgnzDrKYRSqf3OO6Rfa93xsRg==}
    engines: {node: '>= 0.4'}

  got@13.0.0:
    resolution: {integrity: sha512-XfBk1CxOOScDcMr9O1yKkNaQyy865NbYs+F7dr4H0LZMVgCj2Le59k6PqbNHoL5ToeaEQUYh6c6yMfVcc6SJxA==}
    engines: {node: '>=16'}

  graceful-fs@4.2.11:
    resolution: {integrity: sha512-RbJ5/jmFcNNCcDV5o9eTnBLJ/HszWV0P73bc+Ff4nS/rJj+YaS6IGyiOL0VoBYX+l1Wrl3k63h/KrH+nhJ0XvQ==}

  graphemer@1.4.0:
    resolution: {integrity: sha512-EtKwoO6kxCL9WO5xipiHTZlSzBm7WLT627TqC/uVRd0HKmq8NXyebnNYxDoBi7wt8eTWrUrKXCOVaFq9x1kgag==}

  has-bigints@1.1.0:
    resolution: {integrity: sha512-R3pbpkcIqv2Pm3dUwgjclDRVmWpTJW2DcMzcIhEXEx1oh/CEMObMm3KLmRJOdvhM7o4uQBnwr8pzRK2sJWIqfg==}
    engines: {node: '>= 0.4'}

  has-flag@4.0.0:
    resolution: {integrity: sha512-EykJT/Q1KjTWctppgIAgfSO0tKVuZUjhgMr17kqTumMl6Afv3EISleU7qZUzoXDFTAHTDC4NOoG/ZxU3EvlMPQ==}
    engines: {node: '>=8'}

  has-property-descriptors@1.0.2:
    resolution: {integrity: sha512-55JNKuIW+vq4Ke1BjOTjM2YctQIvCT7GFzHwmfZPGo5wnrgkid0YQtnAleFSqumZm4az3n2BS+erby5ipJdgrg==}

  has-proto@1.2.0:
    resolution: {integrity: sha512-KIL7eQPfHQRC8+XluaIw7BHUwwqL19bQn4hzNgdr+1wXoU0KKj6rufu47lhY7KbJR2C6T6+PfyN0Ea7wkSS+qQ==}
    engines: {node: '>= 0.4'}

  has-symbols@1.1.0:
    resolution: {integrity: sha512-1cDNdwJ2Jaohmb3sg4OmKaMBwuC48sYni5HUw2DvsC8LjGTLK9h+eb1X6RyuOHe4hT0ULCW68iomhjUoKUqlPQ==}
    engines: {node: '>= 0.4'}

  has-tostringtag@1.0.2:
    resolution: {integrity: sha512-NqADB8VjPFLM2V0VvHUewwwsw0ZWBaIdgo+ieHtK3hasLz4qeCRjYcqfB6AQrBggRKppKF8L52/VqdVsO47Dlw==}
    engines: {node: '>= 0.4'}

  hasown@2.0.2:
    resolution: {integrity: sha512-0hJU9SCPvmMzIBdZFqNPXWa6dqh7WdH0cII9y+CyS8rG3nL48Bclra9HmKhVVUHyPWNH5Y7xDwAB7bfgSjkUMQ==}
    engines: {node: '>= 0.4'}

  hast-util-to-estree@3.1.3:
    resolution: {integrity: sha512-48+B/rJWAp0jamNbAAf9M7Uf//UVqAoMmgXhBdxTDJLGKY+LRnZ99qcG+Qjl5HfMpYNzS5v4EAwVEF34LeAj7w==}

  hast-util-to-html@9.0.5:
    resolution: {integrity: sha512-OguPdidb+fbHQSU4Q4ZiLKnzWo8Wwsf5bZfbvu7//a9oTYoqD/fWpe96NuHkoS9h0ccGOTe0C4NGXdtS0iObOw==}

  hast-util-to-jsx-runtime@2.3.6:
    resolution: {integrity: sha512-zl6s8LwNyo1P9uw+XJGvZtdFF1GdAkOg8ujOw+4Pyb76874fLps4ueHXDhXWdk6YHQ6OgUtinliG7RsYvCbbBg==}

  hast-util-whitespace@3.0.0:
    resolution: {integrity: sha512-88JUN06ipLwsnv+dVn+OIYOvAuvBMy/Qoi6O7mQHxdPXpjy+Cd6xRkWwux7DKO+4sYILtLBRIKgsdpS2gQc7qw==}

  hono@4.7.4:
    resolution: {integrity: sha512-Pst8FuGqz3L7tFF+u9Pu70eI0xa5S3LPUmrNd5Jm8nTHze9FxLTK9Kaj5g/k4UcwuJSXTP65SyHOPLrffpcAJg==}
    engines: {node: '>=16.9.0'}

  html-void-elements@3.0.0:
    resolution: {integrity: sha512-bEqo66MRXsUGxWHV5IP0PUiAWwoEjba4VCzg0LjFJBpchPaTfyfCKTG6bc5F8ucKec3q5y6qOdGyYTSBEvhCrg==}

  http-cache-semantics@4.1.1:
    resolution: {integrity: sha512-er295DKPVsV82j5kw1Gjt+ADA/XYHsajl82cGNQG2eyoPkvgUhX+nDIyelzhIWbbsXP39EHcI6l5tYs2FYqYXQ==}

  http2-wrapper@2.2.1:
    resolution: {integrity: sha512-V5nVw1PAOgfI3Lmeaj2Exmeg7fenjhRUgz1lPSezy1CuhPYbgQtbQj4jZfEAEMlaL+vupsvhjqCyjzob0yxsmQ==}
    engines: {node: '>=10.19.0'}

  human-signals@2.1.0:
    resolution: {integrity: sha512-B4FFZ6q/T2jhhksgkbEW3HBvWIfDW85snkQgawt07S7J5QXTk6BkNV+0yAeZrM5QpMAdYlocGoljn0sJ/WQkFw==}
    engines: {node: '>=10.17.0'}

  ieee754@1.2.1:
    resolution: {integrity: sha512-dcyqhDvX1C46lXZcVqCpK+FtMRQVdIMN6/Df5js2zouUsqG7I6sFxitIC+7KYK29KdXOLHdu9zL4sFnoVQnqaA==}

  ignore@5.3.2:
    resolution: {integrity: sha512-hsBTNUqQTDwkWtcdYI2i06Y/nUBEsNEDJKjWdigLvegy8kDuJAS8uRlpkkcQpyEXL0Z/pjDy5HBmMjRCJ2gq+g==}
    engines: {node: '>= 4'}

  import-fresh@3.3.1:
    resolution: {integrity: sha512-TR3KfrTZTYLPB6jUjfx6MF9WcWrHL9su5TObK4ZkYgBdWKPOFoSoQIdEuTuR82pmtxH2spWG9h6etwfr1pLBqQ==}
    engines: {node: '>=6'}

  imurmurhash@0.1.4:
    resolution: {integrity: sha512-JmXMZ6wuvDmLiHEml9ykzqO6lwFbof0GG4IkcGaENdCRDDmMVnny7s5HsIgHCbaq0w2MyPhDqkhTUgS2LU2PHA==}
    engines: {node: '>=0.8.19'}

  ini@1.3.8:
    resolution: {integrity: sha512-JV/yugV2uzW5iMRSiZAyDtQd+nxtUnjeLt0acNdw98kKLrvuRVyB80tsREOE7yvGVgalhZ6RNXCmEHkUKBKxew==}

  inline-style-parser@0.2.4:
    resolution: {integrity: sha512-0aO8FkhNZlj/ZIbNi7Lxxr12obT7cL1moPfE4tg1LkX7LlLfC6DeX4l2ZEud1ukP9jNQyNnfzQVqwbwmAATY4Q==}

  inspect-with-kind@1.0.5:
    resolution: {integrity: sha512-MAQUJuIo7Xqk8EVNP+6d3CKq9c80hi4tjIbIAT6lmGW9W6WzlHiu9PS8uSuUYU+Do+j1baiFp3H25XEVxDIG2g==}

  internal-slot@1.1.0:
    resolution: {integrity: sha512-4gd7VpWNQNB4UKKCFFVcp1AVv+FMOgs9NKzjHKusc8jTMhd5eL1NqQqOpE0KzMds804/yHlglp3uxgluOqAPLw==}
    engines: {node: '>= 0.4'}

  invariant@2.2.4:
    resolution: {integrity: sha512-phJfQVBuaJM5raOpJjSfkiD6BpbCE4Ns//LaXl6wGYtUBY83nWS6Rf9tXm2e8VaK60JEjYldbPif/A2B1C2gNA==}

  is-alphabetical@2.0.1:
    resolution: {integrity: sha512-FWyyY60MeTNyeSRpkM2Iry0G9hpr7/9kD40mD/cGQEuilcZYS4okz8SN2Q6rLCJ8gbCt6fN+rC+6tMGS99LaxQ==}

  is-alphanumerical@2.0.1:
    resolution: {integrity: sha512-hmbYhX/9MUMF5uh7tOXyK/n0ZvWpad5caBA17GsC6vyuCqaWliRG5K1qS9inmUhEMaOBIW7/whAnSwveW/LtZw==}

  is-array-buffer@3.0.5:
    resolution: {integrity: sha512-DDfANUiiG2wC1qawP66qlTugJeL5HyzMpfr8lLK+jMQirGzNod0B12cFB/9q838Ru27sBwfw78/rdoU7RERz6A==}
    engines: {node: '>= 0.4'}

  is-arrayish@0.3.2:
    resolution: {integrity: sha512-eVRqCvVlZbuw3GrM63ovNSNAeA1K16kaR/LRY/92w0zxQ5/1YzwblUX652i4Xs9RwAGjW9d9y6X88t8OaAJfWQ==}

  is-async-function@2.1.1:
    resolution: {integrity: sha512-9dgM/cZBnNvjzaMYHVoxxfPj2QXt22Ev7SuuPrs+xav0ukGB0S6d4ydZdEiM48kLx5kDV+QBPrpVnFyefL8kkQ==}
    engines: {node: '>= 0.4'}

  is-bigint@1.1.0:
    resolution: {integrity: sha512-n4ZT37wG78iz03xPRKJrHTdZbe3IicyucEtdRsV5yglwc3GyUfbAfpSeD0FJ41NbUNSt5wbhqfp1fS+BgnvDFQ==}
    engines: {node: '>= 0.4'}

  is-boolean-object@1.2.2:
    resolution: {integrity: sha512-wa56o2/ElJMYqjCjGkXri7it5FbebW5usLw/nPmCMs5DeZ7eziSYZhSmPRn0txqeW4LnAmQQU7FgqLpsEFKM4A==}
    engines: {node: '>= 0.4'}

  is-bun-module@1.3.0:
    resolution: {integrity: sha512-DgXeu5UWI0IsMQundYb5UAOzm6G2eVnarJ0byP6Tm55iZNKceD59LNPA2L4VvsScTtHcw0yEkVwSf7PC+QoLSA==}

  is-callable@1.2.7:
    resolution: {integrity: sha512-1BC0BVFhS/p0qtw6enp8e+8OD0UrK0oFLztSjNzhcKA3WDuJxxAPXzPuPtKkjEY9UUoEWlX/8fgKeu2S8i9JTA==}
    engines: {node: '>= 0.4'}

  is-core-module@2.16.1:
    resolution: {integrity: sha512-UfoeMA6fIJ8wTYFEUjelnaGI67v6+N7qXJEvQuIGa99l4xsCruSYOVSQ0uPANn4dAzm8lkYPaKLrrijLq7x23w==}
    engines: {node: '>= 0.4'}

  is-data-view@1.0.2:
    resolution: {integrity: sha512-RKtWF8pGmS87i2D6gqQu/l7EYRlVdfzemCJN/P3UOs//x1QE7mfhvzHIApBTRf7axvT6DMGwSwBXYCT0nfB9xw==}
    engines: {node: '>= 0.4'}

  is-date-object@1.1.0:
    resolution: {integrity: sha512-PwwhEakHVKTdRNVOw+/Gyh0+MzlCl4R6qKvkhuvLtPMggI1WAHt9sOwZxQLSGpUaDnrdyDsomoRgNnCfKNSXXg==}
    engines: {node: '>= 0.4'}

  is-decimal@2.0.1:
    resolution: {integrity: sha512-AAB9hiomQs5DXWcRB1rqsxGUstbRroFOPPVAomNk/3XHR5JyEZChOyTWe2oayKnsSsr/kcGqF+z6yuH6HHpN0A==}

  is-docker@2.2.1:
    resolution: {integrity: sha512-F+i2BKsFrH66iaUFc0woD8sLy8getkwTwtOBjvs56Cx4CgJDeKQeqfz8wAYiSb8JOprWhHH5p77PbmYCvvUuXQ==}
    engines: {node: '>=8'}
    hasBin: true

  is-extglob@2.1.1:
    resolution: {integrity: sha512-SbKbANkN603Vi4jEZv49LeVJMn4yGwsbzZworEoyEiutsN3nJYdbO36zfhGJ6QEDpOZIFkDtnq5JRxmvl3jsoQ==}
    engines: {node: '>=0.10.0'}

  is-finalizationregistry@1.1.1:
    resolution: {integrity: sha512-1pC6N8qWJbWoPtEjgcL2xyhQOP491EQjeUo3qTKcmV8YSDDJrOepfG8pcC7h/QgnQHYSv0mJ3Z/ZWxmatVrysg==}
    engines: {node: '>= 0.4'}

  is-fullwidth-code-point@3.0.0:
    resolution: {integrity: sha512-zymm5+u+sCsSWyD9qNaejV3DFvhCKclKdizYaJUuHA83RLjb7nSuGnddCHGv0hk+KY7BMAlsWeK4Ueg6EV6XQg==}
    engines: {node: '>=8'}

  is-generator-function@1.1.0:
    resolution: {integrity: sha512-nPUB5km40q9e8UfN/Zc24eLlzdSf9OfKByBw9CIdw4H1giPMeA0OIJvbchsCu4npfI2QcMVBsGEBHKZ7wLTWmQ==}
    engines: {node: '>= 0.4'}

  is-glob@4.0.3:
    resolution: {integrity: sha512-xelSayHH36ZgE7ZWhli7pW34hNbNl8Ojv5KVmkJD4hBdD3th8Tfk9vYasLM+mXWOZhFkgZfxhLSnrwRr4elSSg==}
    engines: {node: '>=0.10.0'}

  is-hexadecimal@2.0.1:
    resolution: {integrity: sha512-DgZQp241c8oO6cA1SbTEWiXeoxV42vlcJxgH+B3hi1AiqqKruZR3ZGF8In3fj4+/y/7rHvlOZLZtgJ/4ttYGZg==}

  is-map@2.0.3:
    resolution: {integrity: sha512-1Qed0/Hr2m+YqxnM09CjA2d/i6YZNfF6R2oRAOj36eUdS6qIV/huPJNSEpKbupewFs+ZsJlxsjjPbc0/afW6Lw==}
    engines: {node: '>= 0.4'}

  is-number-object@1.1.1:
    resolution: {integrity: sha512-lZhclumE1G6VYD8VHe35wFaIif+CTy5SJIi5+3y4psDgWu4wPDoBhF8NxUOinEc7pHgiTsT6MaBb92rKhhD+Xw==}
    engines: {node: '>= 0.4'}

  is-number@7.0.0:
    resolution: {integrity: sha512-41Cifkg6e8TylSpdtTpeLVMqvSBEVzTttHvERD741+pnZ8ANv0004MRL43QKPDlK9cGvNp6NZWZUBlbGXYxxng==}
    engines: {node: '>=0.12.0'}

  is-plain-obj@1.1.0:
    resolution: {integrity: sha512-yvkRyxmFKEOQ4pNXCmJG5AEQNlXJS5LaONXo5/cLdTZdWvsZ1ioJEonLGAosKlMWE8lwUy/bJzMjcw8az73+Fg==}
    engines: {node: '>=0.10.0'}

  is-plain-obj@4.1.0:
    resolution: {integrity: sha512-+Pgi+vMuUNkJyExiMBt5IlFoMyKnr5zhJ4Uspz58WOhBF5QoIZkFyNHIbBAtHwzVAgk5RtndVNsDRN61/mmDqg==}
    engines: {node: '>=12'}

  is-port-reachable@4.0.0:
    resolution: {integrity: sha512-9UoipoxYmSk6Xy7QFgRv2HDyaysmgSG75TFQs6S+3pDM7ZhKTF/bskZV+0UlABHzKjNVhPjYCLfeZUEg1wXxig==}
    engines: {node: ^12.20.0 || ^14.13.1 || >=16.0.0}

  is-regex@1.2.1:
    resolution: {integrity: sha512-MjYsKHO5O7mCsmRGxWcLWheFqN9DJ/2TmngvjKXihe6efViPqc274+Fx/4fYj/r03+ESvBdTXK0V6tA3rgez1g==}
    engines: {node: '>= 0.4'}

  is-set@2.0.3:
    resolution: {integrity: sha512-iPAjerrse27/ygGLxw+EBR9agv9Y6uLeYVJMu+QNCoouJ1/1ri0mGrcWpfCqFZuzzx3WjtwxG098X+n4OuRkPg==}
    engines: {node: '>= 0.4'}

  is-shared-array-buffer@1.0.4:
    resolution: {integrity: sha512-ISWac8drv4ZGfwKl5slpHG9OwPNty4jOWPRIhBpxOoD+hqITiwuipOQ2bNthAzwA3B4fIjO4Nln74N0S9byq8A==}
    engines: {node: '>= 0.4'}

  is-stream@2.0.1:
    resolution: {integrity: sha512-hFoiJiTl63nn+kstHGBtewWSKnQLpyb155KHheA1l39uvtO9nWIop1p3udqPcUd/xbF1VLMO4n7OI6p7RbngDg==}
    engines: {node: '>=8'}

  is-stream@4.0.1:
    resolution: {integrity: sha512-Dnz92NInDqYckGEUJv689RbRiTSEHCQ7wOVeALbkOz999YpqT46yMRIGtSNl2iCL1waAZSx40+h59NV/EwzV/A==}
    engines: {node: '>=18'}

  is-string@1.1.1:
    resolution: {integrity: sha512-BtEeSsoaQjlSPBemMQIrY1MY0uM6vnS1g5fmufYOtnxLGUZM2178PKbhsk7Ffv58IX+ZtcvoGwccYsh0PglkAA==}
    engines: {node: '>= 0.4'}

  is-symbol@1.1.1:
    resolution: {integrity: sha512-9gGx6GTtCQM73BgmHQXfDmLtfjjTUDSyoxTCbp5WtoixAhfgsDirWIcVQ/IHpvI5Vgd5i/J5F7B9cN/WlVbC/w==}
    engines: {node: '>= 0.4'}

  is-typed-array@1.1.15:
    resolution: {integrity: sha512-p3EcsicXjit7SaskXHs1hA91QxgTw46Fv6EFKKGS5DRFLD8yKnohjF3hxoju94b/OcMZoQukzpPpBE9uLVKzgQ==}
    engines: {node: '>= 0.4'}

  is-weakmap@2.0.2:
    resolution: {integrity: sha512-K5pXYOm9wqY1RgjpL3YTkF39tni1XajUIkawTLUo9EZEVUFga5gSQJF8nNS7ZwJQ02y+1YCNYcMh+HIf1ZqE+w==}
    engines: {node: '>= 0.4'}

  is-weakref@1.1.1:
    resolution: {integrity: sha512-6i9mGWSlqzNMEqpCp93KwRS1uUOodk2OJ6b+sq7ZPDSy2WuI5NFIxp/254TytR8ftefexkWn5xNiHUNpPOfSew==}
    engines: {node: '>= 0.4'}

  is-weakset@2.0.4:
    resolution: {integrity: sha512-mfcwb6IzQyOKTs84CQMrOwW4gQcaTOAWJ0zzJCl2WSPDrWk/OzDaImWFH3djXhb24g4eudZfLRozAvPGw4d9hQ==}
    engines: {node: '>= 0.4'}

  is-wsl@2.2.0:
    resolution: {integrity: sha512-fKzAra0rGJUUBwGBgNkHZuToZcn+TtXHpeCgmkMJMMYx1sQDYaCSyjJBSCa2nH1DGm7s3n1oBnohoVTBaN7Lww==}
    engines: {node: '>=8'}

  isarray@2.0.5:
    resolution: {integrity: sha512-xHjhDr3cNBK0BzdUJSPXZntQUx/mwMS5Rw4A7lPJ90XGAO6ISP/ePDNuo0vhqOZU+UD5JoodwCAAoZQd3FeAKw==}

  isexe@2.0.0:
    resolution: {integrity: sha512-RHxMLp9lnKHGHRng9QFhRCMbYAcVpn69smSGcq3f36xjgVVWThj4qqLbTLlq7Ssj8B+fIQ1EuCEGI2lKsyQeIw==}

  iterator.prototype@1.1.5:
    resolution: {integrity: sha512-H0dkQoCa3b2VEeKQBOxFph+JAbcrQdE7KC0UkqwpLmv2EC4P41QXP+rqo9wYodACiG5/WM5s9oDApTU8utwj9g==}
    engines: {node: '>= 0.4'}

  jackspeak@3.4.3:
    resolution: {integrity: sha512-OGlZQpz2yfahA/Rd1Y8Cd9SIEsqvXkLVoSw/cgwhnhFMDbsQFeZYoJJ7bIZBS9BcamUW96asq/npPWugM+RQBw==}

  javascript-stringify@2.1.0:
    resolution: {integrity: sha512-JVAfqNPTvNq3sB/VHQJAFxN/sPgKnsKrCwyRt15zwNCdrMMJDdcEOdubuy+DuJYYdm0ox1J4uzEuYKkN+9yhVg==}

  jest-worker@27.5.1:
    resolution: {integrity: sha512-7vuh85V5cdDofPyxn58nrPjBktZo0u9x1g8WtjQol+jZDaE+fhN+cIvTj11GndBnMnyfrUOG1sZQxCdjKh+DKg==}
    engines: {node: '>= 10.13.0'}

  jiti@2.4.2:
    resolution: {integrity: sha512-rg9zJN+G4n2nfJl5MW3BMygZX56zKPNVEYYqq7adpmMh4Jn2QNEwhvQlFy6jPVdcod7txZtKHWnyZiA3a0zP7A==}
    hasBin: true

  jotai@2.12.1:
    resolution: {integrity: sha512-VUW0nMPYIru5g89tdxwr9ftiVdc/nGV9jvHISN8Ucx+m1vI9dBeHemfqYzEuw5XSkmYjD/MEyApN9k6yrATsZQ==}
    engines: {node: '>=12.20.0'}
    peerDependencies:
      '@types/react': '>=17.0.0'
      react: '>=17.0.0'
    peerDependenciesMeta:
      '@types/react':
        optional: true
      react:
        optional: true

  joycon@3.1.1:
    resolution: {integrity: sha512-34wB/Y7MW7bzjKRjUKTa46I2Z7eV62Rkhva+KkopW7Qvv/OSWBqvkSY7vusOPrNuZcUG3tApvdVgNB8POj3SPw==}
    engines: {node: '>=10'}

  js-tokens@4.0.0:
    resolution: {integrity: sha512-RdJUflcE3cUzKiMqQgsCu06FPu9UdIJO0beYbPhHN4k6apgJtifcoCtT9bcxOpYBtpD2kCM6Sbzg4CausW/PKQ==}

  js-yaml@4.1.0:
    resolution: {integrity: sha512-wpxZs9NoxZaJESJGIZTyDEaYpl0FKSA+FB9aJiyemKhMwkxQg63h4T1KJgUGHpTqPDNRcmmYLugrRjJlBtWvRA==}
    hasBin: true

  jsesc@3.0.2:
    resolution: {integrity: sha512-xKqzzWXDttJuOcawBt4KnKHHIf5oQ/Cxax+0PWFG+DFDgHNAdi+TXECADI+RYiFUMmx8792xsMbbgXj4CwnP4g==}
    engines: {node: '>=6'}
    hasBin: true

  jsesc@3.1.0:
    resolution: {integrity: sha512-/sM3dO2FOzXjKQhJuo0Q173wf2KOo8t4I8vHy6lF9poUp7bKT0/NHE8fPX23PwfhnykfqnC2xRxOnVw5XuGIaA==}
    engines: {node: '>=6'}
    hasBin: true

  json-buffer@3.0.1:
    resolution: {integrity: sha512-4bV5BfR2mqfQTJm+V5tPPdf+ZpuhiIvTuAB5g8kcrXOZpTT/QwwVRWBywX1ozr6lEuPdbHxwaJlm9G6mI2sfSQ==}

  json-parse-even-better-errors@2.3.1:
    resolution: {integrity: sha512-xyFwyhro/JEof6Ghe2iz2NcXoj2sloNsWr/XsERDK/oiPCfaNhl5ONfp+jQdAZRQQ0IJWNzH9zIZF7li91kh2w==}

  json-schema-traverse@0.4.1:
    resolution: {integrity: sha512-xbbCH5dCYU5T8LcEhhuh7HJ88HXuW3qsI3Y0zOZFKfZEHcpWiHU/Jxzk629Brsab/mMiHQti9wMP+845RPe3Vg==}

  json-schema-traverse@1.0.0:
    resolution: {integrity: sha512-NM8/P9n3XjXhIZn1lLhkFaACTOURQXjWhV4BA/RnOv8xvgqtqpAX9IO4mRQxSx1Rlo4tqzeqb0sOlruaOy3dug==}

  json-schema@0.4.0:
    resolution: {integrity: sha512-es94M3nTIfsEPisRafak+HDLfHXnKBhV3vU5eqPcS3flIWqcxJWgXHXiey3YrpaNsanY5ei1VoYEbOzijuq9BA==}

  json-stable-stringify-without-jsonify@1.0.1:
    resolution: {integrity: sha512-Bdboy+l7tA3OGW6FjyFHWkP5LuByj1Tk33Ljyq0axyzdk9//JSi2u3fP1QSmd1KNwq6VOKYGlAu87CisVir6Pw==}

  json5@1.0.2:
    resolution: {integrity: sha512-g1MWMLBiz8FKi1e4w0UyVL3w+iJceWAFBAaBnnGKOpNa5f8TLktkbre1+s6oICydWAm+HRUGTmI+//xv2hvXYA==}
    hasBin: true

  json5@2.2.3:
    resolution: {integrity: sha512-XmOWe7eyHYH14cLdVPoyg+GOH3rYX++KpzrylJwSW98t3Nk+U8XOl8FWKOgwtzdb8lXGf6zYwDUzeHMWfxasyg==}
    engines: {node: '>=6'}
    hasBin: true

  jsondiffpatch@0.6.0:
    resolution: {integrity: sha512-3QItJOXp2AP1uv7waBkao5nCvhEv+QmJAd38Ybq7wNI74Q+BBmnLn4EDKz6yI9xGAIQoUF87qHt+kc1IVxB4zQ==}
    engines: {node: ^18.0.0 || >=20.0.0}
    hasBin: true

  jsonfile@6.1.0:
    resolution: {integrity: sha512-5dgndWOriYSm5cnYaJNhalLNDKOqFwyDB/rr1E9ZsGciGvKPs8R2xYGCacuf3z6K1YKDz182fd+fY3cn3pMqXQ==}

  jsx-ast-utils@3.3.5:
    resolution: {integrity: sha512-ZZow9HBI5O6EPgSJLUb8n2NKgmVWTwCvHGwFuJlMjvLFqlGG6pjirPhtdsseaLZjSibD8eegzmYpUZwoIlj2cQ==}
    engines: {node: '>=4.0'}

  keyv@4.5.4:
    resolution: {integrity: sha512-oxVHkHR/EJf2CNXnWxRLW6mg7JyCCUcG0DtEGmL2ctUo1PNTin1PUil+r/+4r5MpVgC/fn1kjsx7mjSujKqIpw==}

  kind-of@6.0.3:
    resolution: {integrity: sha512-dcS1ul+9tmeD95T+x28/ehLgd9mENa3LsvDTtzm3vyBEO7RPptvAD+t44WVXaUjTBRcrpFeFlC8WCruUR456hw==}
    engines: {node: '>=0.10.0'}

  levn@0.4.1:
    resolution: {integrity: sha512-+bT2uH4E5LGE7h/n3evcS/sQlJXCpIp6ym8OWJ5eV6+67Dsql/LaaT7qJBAt2rzfoa/5QBGBhxDix1dMt2kQKQ==}
    engines: {node: '>= 0.8.0'}

  lightningcss-darwin-arm64@1.29.2:
    resolution: {integrity: sha512-cK/eMabSViKn/PG8U/a7aCorpeKLMlK0bQeNHmdb7qUnBkNPnL+oV5DjJUo0kqWsJUapZsM4jCfYItbqBDvlcA==}
    engines: {node: '>= 12.0.0'}
    cpu: [arm64]
    os: [darwin]

  lightningcss-darwin-x64@1.29.2:
    resolution: {integrity: sha512-j5qYxamyQw4kDXX5hnnCKMf3mLlHvG44f24Qyi2965/Ycz829MYqjrVg2H8BidybHBp9kom4D7DR5VqCKDXS0w==}
    engines: {node: '>= 12.0.0'}
    cpu: [x64]
    os: [darwin]

  lightningcss-freebsd-x64@1.29.2:
    resolution: {integrity: sha512-wDk7M2tM78Ii8ek9YjnY8MjV5f5JN2qNVO+/0BAGZRvXKtQrBC4/cn4ssQIpKIPP44YXw6gFdpUF+Ps+RGsCwg==}
    engines: {node: '>= 12.0.0'}
    cpu: [x64]
    os: [freebsd]

  lightningcss-linux-arm-gnueabihf@1.29.2:
    resolution: {integrity: sha512-IRUrOrAF2Z+KExdExe3Rz7NSTuuJ2HvCGlMKoquK5pjvo2JY4Rybr+NrKnq0U0hZnx5AnGsuFHjGnNT14w26sg==}
    engines: {node: '>= 12.0.0'}
    cpu: [arm]
    os: [linux]

  lightningcss-linux-arm64-gnu@1.29.2:
    resolution: {integrity: sha512-KKCpOlmhdjvUTX/mBuaKemp0oeDIBBLFiU5Fnqxh1/DZ4JPZi4evEH7TKoSBFOSOV3J7iEmmBaw/8dpiUvRKlQ==}
    engines: {node: '>= 12.0.0'}
    cpu: [arm64]
    os: [linux]

  lightningcss-linux-arm64-musl@1.29.2:
    resolution: {integrity: sha512-Q64eM1bPlOOUgxFmoPUefqzY1yV3ctFPE6d/Vt7WzLW4rKTv7MyYNky+FWxRpLkNASTnKQUaiMJ87zNODIrrKQ==}
    engines: {node: '>= 12.0.0'}
    cpu: [arm64]
    os: [linux]

  lightningcss-linux-x64-gnu@1.29.2:
    resolution: {integrity: sha512-0v6idDCPG6epLXtBH/RPkHvYx74CVziHo6TMYga8O2EiQApnUPZsbR9nFNrg2cgBzk1AYqEd95TlrsL7nYABQg==}
    engines: {node: '>= 12.0.0'}
    cpu: [x64]
    os: [linux]

  lightningcss-linux-x64-musl@1.29.2:
    resolution: {integrity: sha512-rMpz2yawkgGT8RULc5S4WiZopVMOFWjiItBT7aSfDX4NQav6M44rhn5hjtkKzB+wMTRlLLqxkeYEtQ3dd9696w==}
    engines: {node: '>= 12.0.0'}
    cpu: [x64]
    os: [linux]

  lightningcss-win32-arm64-msvc@1.29.2:
    resolution: {integrity: sha512-nL7zRW6evGQqYVu/bKGK+zShyz8OVzsCotFgc7judbt6wnB2KbiKKJwBE4SGoDBQ1O94RjW4asrCjQL4i8Fhbw==}
    engines: {node: '>= 12.0.0'}
    cpu: [arm64]
    os: [win32]

  lightningcss-win32-x64-msvc@1.29.2:
    resolution: {integrity: sha512-EdIUW3B2vLuHmv7urfzMI/h2fmlnOQBk1xlsDxkN1tCWKjNFjfLhGxYk8C8mzpSfr+A6jFFIi8fU6LbQGsRWjA==}
    engines: {node: '>= 12.0.0'}
    cpu: [x64]
    os: [win32]

  lightningcss@1.29.2:
    resolution: {integrity: sha512-6b6gd/RUXKaw5keVdSEtqFVdzWnU5jMxTUjA2bVcMNPLwSQ08Sv/UodBVtETLCn7k4S1Ibxwh7k68IwLZPgKaA==}
    engines: {node: '>= 12.0.0'}

  lilconfig@3.1.3:
    resolution: {integrity: sha512-/vlFKAoH5Cgt3Ie+JLhRbwOsCQePABiU3tJ1egGvyQ+33R/vcwM2Zl2QR/LzjsBeItPt3oSVXapn+m4nQDvpzw==}
    engines: {node: '>=14'}

  lines-and-columns@1.2.4:
    resolution: {integrity: sha512-7ylylesZQ/PV29jhEDl3Ufjo6ZX7gCqJr5F7PKrqc93v7fzSymt1BpwEU8nAUXs8qzzvqhbjhK5QZg6Mt/HkBg==}

  load-tsconfig@0.2.5:
    resolution: {integrity: sha512-IXO6OCs9yg8tMKzfPZ1YmheJbZCiEsnBdcB03l0OcfK9prKnJb96siuHCr5Fl37/yo9DnKU+TLpxzTUspw9shg==}
    engines: {node: ^12.20.0 || ^14.13.1 || >=16.0.0}

  loader-runner@4.3.0:
    resolution: {integrity: sha512-3R/1M+yS3j5ou80Me59j7F9IMs4PXs3VqRrm0TU3AbKPxlmpoY1TNscJV/oGJXo8qCatFGTfDbY6W6ipGOYXfg==}
    engines: {node: '>=6.11.5'}

  locate-path@6.0.0:
    resolution: {integrity: sha512-iPZK6eYjbxRu3uB4/WZ3EsEIMJFMqAoopl3R+zuq0UjcAm/MO6KCweDgPfP3elTztoKP3KtnVHxTn2NHBSDVUw==}
    engines: {node: '>=10'}

  lodash.merge@4.6.2:
    resolution: {integrity: sha512-0KpjqXRVvrYyCsX1swR/XTK0va6VQkQM6MNo7PqW77ByjAhoARA8EfrP1N4+KlKj8YS0ZUCtRT/YUuhyYDujIQ==}

  lodash.sortby@4.7.0:
    resolution: {integrity: sha512-HDWXG8isMntAyRF5vZ7xKuEvOhT4AhlRt/3czTSjvGUxjYCBVRQY48ViDHyfYz9VIoBkW4TMGQNapx+l3RUwdA==}

  longest-streak@3.1.0:
    resolution: {integrity: sha512-9Ri+o0JYgehTaVBBDoMqIl8GXtbWg711O3srftcHhZ0dqnETqLaoIK0x17fUw9rFSlK/0NlsKe0Ahhyl5pXE2g==}

  loose-envify@1.4.0:
    resolution: {integrity: sha512-lyuxPGr/Wfhrlem2CL/UcnUc1zcqKAImBDzukY7Y5F/yQiNdko6+fRLevlw1HgMySw7f611UIY408EtxRSoK3Q==}
    hasBin: true

  loupe@3.1.3:
    resolution: {integrity: sha512-kkIp7XSkP78ZxJEsSxW3712C6teJVoeHHwgo9zJ380de7IYyJ2ISlxojcH2pC5OFLewESmnRi/+XCDIEEVyoug==}

  lowercase-keys@3.0.0:
    resolution: {integrity: sha512-ozCC6gdQ+glXOQsveKD0YsDy8DSQFjDTz4zyzEHNV5+JP5D62LmfDZ6o1cycFx9ouG940M5dE8C8CTewdj2YWQ==}
    engines: {node: ^12.20.0 || ^14.13.1 || >=16.0.0}

  lru-cache@10.4.3:
    resolution: {integrity: sha512-JNAzZcXrCt42VGLuYz0zfAzDfAvJWW6AfYlDBQyDV5DClI2m5sAmK+OIO7s59XfsRsWHp02jAJrRadPRGTt6SQ==}

  lru-cache@5.1.1:
    resolution: {integrity: sha512-KpNARQA3Iwv+jTA0utUVVbrh+Jlrr1Fv0e56GGzAFOXN7dk/FviaDW8LHmK52DlcH4WP2n6gI8vN1aesBFgo9w==}

  magic-string@0.25.9:
    resolution: {integrity: sha512-RmF0AsMzgt25qzqqLc1+MbHmhdx0ojF2Fvs4XnOqz2ZOBXzzkEwc/dJQZCYHAn7v1jbVOjAZfK8msRn4BxO4VQ==}

  magic-string@0.30.17:
    resolution: {integrity: sha512-sNPKHvyjVf7gyjwS4xGTaW/mCnF8wnjtifKBEhxfZ7E/S8tQ0rssrwGNn6q8JH/ohItJfSQp9mBtQYuTlH5QnA==}

  make-dir@4.0.0:
    resolution: {integrity: sha512-hXdUTZYIVOt1Ex//jAQi+wTZZpUpwBj/0QsOzqegb3rGMMeJiSEu5xLHnYfBrRV4RH2+OCSOO95Is/7x1WJ4bw==}
    engines: {node: '>=10'}

  map-stream@0.1.0:
    resolution: {integrity: sha512-CkYQrPYZfWnu/DAmVCpTSX/xHpKZ80eKh2lAkyA6AJTef6bW+6JpbQZN5rofum7da+SyN1bi5ctTm+lTfcCW3g==}

  markdown-extensions@2.0.0:
    resolution: {integrity: sha512-o5vL7aDWatOTX8LzaS1WMoaoxIiLRQJuIKKe2wAw6IeULDHaqbiqiggmx+pKvZDb1Sj+pE46Sn1T7lCqfFtg1Q==}
    engines: {node: '>=16'}

  math-intrinsics@1.1.0:
    resolution: {integrity: sha512-/IXtbwEk5HTPyEwyKX6hGkYXxM9nbj64B+ilVJnC/R6B0pH5G4V3b0pVbL7DBj4tkhBAppbQUlf6F6Xl9LHu1g==}
    engines: {node: '>= 0.4'}

  mdast-util-from-markdown@2.0.2:
    resolution: {integrity: sha512-uZhTV/8NBuw0WHkPTrCqDOl0zVe1BIng5ZtHoDk49ME1qqcjYmmLmOf0gELgcRMxN4w2iuIeVso5/6QymSrgmA==}

  mdast-util-mdx-expression@2.0.1:
    resolution: {integrity: sha512-J6f+9hUp+ldTZqKRSg7Vw5V6MqjATc+3E4gf3CFNcuZNWD8XdyI6zQ8GqH7f8169MM6P7hMBRDVGnn7oHB9kXQ==}

  mdast-util-mdx-jsx@3.2.0:
    resolution: {integrity: sha512-lj/z8v0r6ZtsN/cGNNtemmmfoLAFZnjMbNyLzBafjzikOM+glrjNHPlf6lQDOTccj9n5b0PPihEBbhneMyGs1Q==}

  mdast-util-mdx@3.0.0:
    resolution: {integrity: sha512-JfbYLAW7XnYTTbUsmpu0kdBUVe+yKVJZBItEjwyYJiDJuZ9w4eeaqks4HQO+R7objWgS2ymV60GYpI14Ug554w==}

  mdast-util-mdxjs-esm@2.0.1:
    resolution: {integrity: sha512-EcmOpxsZ96CvlP03NghtH1EsLtr0n9Tm4lPUJUBccV9RwUOneqSycg19n5HGzCf+10LozMRSObtVr3ee1WoHtg==}

  mdast-util-phrasing@4.1.0:
    resolution: {integrity: sha512-TqICwyvJJpBwvGAMZjj4J2n0X8QWp21b9l0o7eXyVJ25YNWYbJDVIyD1bZXE6WtV6RmKJVYmQAKWa0zWOABz2w==}

  mdast-util-to-hast@13.2.0:
    resolution: {integrity: sha512-QGYKEuUsYT9ykKBCMOEDLsU5JRObWQusAolFMeko/tYPufNkRffBAQjIE+99jbA87xv6FgmjLtwjh9wBWajwAA==}

  mdast-util-to-markdown@2.1.2:
    resolution: {integrity: sha512-xj68wMTvGXVOKonmog6LwyJKrYXZPvlwabaryTjLh9LuvovB/KAH+kvi8Gjj+7rJjsFi23nkUxRQv1KqSroMqA==}

  mdast-util-to-string@4.0.0:
    resolution: {integrity: sha512-0H44vDimn51F0YwvxSJSm0eCDOJTRlmN0R1yBh4HLj9wiV1Dn0QoXGbvFAWj2hSItVTlCmBF1hqKlIyUBVFLPg==}

  media-query-parser@2.0.2:
    resolution: {integrity: sha512-1N4qp+jE0pL5Xv4uEcwVUhIkwdUO3S/9gML90nqKA7v7FcOS5vUtatfzok9S9U1EJU8dHWlcv95WLnKmmxZI9w==}

  merge-stream@2.0.0:
    resolution: {integrity: sha512-abv/qOcuPfk3URPfDzmZU1LKmuw8kT+0nIHvKrKgFrwifol/doWcdA4ZqsWQ8ENrFKkd67Mfpo/LovbIUsbt3w==}

  merge2@1.4.1:
    resolution: {integrity: sha512-8q7VEgMJW4J8tcfVPy8g09NcQwZdbwFEqhe/WZkoIzjn/3TGDwtOCYtXGxA3O8tPzpczCCDgv+P2P5y00ZJOOg==}
    engines: {node: '>= 8'}

  micromark-core-commonmark@2.0.3:
    resolution: {integrity: sha512-RDBrHEMSxVFLg6xvnXmb1Ayr2WzLAWjeSATAoxwKYJV94TeNavgoIdA0a9ytzDSVzBy2YKFK+emCPOEibLeCrg==}

  micromark-extension-mdx-expression@3.0.0:
    resolution: {integrity: sha512-sI0nwhUDz97xyzqJAbHQhp5TfaxEvZZZ2JDqUo+7NvyIYG6BZ5CPPqj2ogUoPJlmXHBnyZUzISg9+oUmU6tUjQ==}

  micromark-extension-mdx-jsx@3.0.1:
    resolution: {integrity: sha512-vNuFb9czP8QCtAQcEJn0UJQJZA8Dk6DXKBqx+bg/w0WGuSxDxNr7hErW89tHUY31dUW4NqEOWwmEUNhjTFmHkg==}

  micromark-extension-mdx-md@2.0.0:
    resolution: {integrity: sha512-EpAiszsB3blw4Rpba7xTOUptcFeBFi+6PY8VnJ2hhimH+vCQDirWgsMpz7w1XcZE7LVrSAUGb9VJpG9ghlYvYQ==}

  micromark-extension-mdxjs-esm@3.0.0:
    resolution: {integrity: sha512-DJFl4ZqkErRpq/dAPyeWp15tGrcrrJho1hKK5uBS70BCtfrIFg81sqcTVu3Ta+KD1Tk5vAtBNElWxtAa+m8K9A==}

  micromark-extension-mdxjs@3.0.0:
    resolution: {integrity: sha512-A873fJfhnJ2siZyUrJ31l34Uqwy4xIFmvPY1oj+Ean5PHcPBYzEsvqvWGaWcfEIr11O5Dlw3p2y0tZWpKHDejQ==}

  micromark-factory-destination@2.0.1:
    resolution: {integrity: sha512-Xe6rDdJlkmbFRExpTOmRj9N3MaWmbAgdpSrBQvCFqhezUn4AHqJHbaEnfbVYYiexVSs//tqOdY/DxhjdCiJnIA==}

  micromark-factory-label@2.0.1:
    resolution: {integrity: sha512-VFMekyQExqIW7xIChcXn4ok29YE3rnuyveW3wZQWWqF4Nv9Wk5rgJ99KzPvHjkmPXF93FXIbBp6YdW3t71/7Vg==}

  micromark-factory-mdx-expression@2.0.2:
    resolution: {integrity: sha512-5E5I2pFzJyg2CtemqAbcyCktpHXuJbABnsb32wX2U8IQKhhVFBqkcZR5LRm1WVoFqa4kTueZK4abep7wdo9nrw==}

  micromark-factory-space@2.0.1:
    resolution: {integrity: sha512-zRkxjtBxxLd2Sc0d+fbnEunsTj46SWXgXciZmHq0kDYGnck/ZSGj9/wULTV95uoeYiK5hRXP2mJ98Uo4cq/LQg==}

  micromark-factory-title@2.0.1:
    resolution: {integrity: sha512-5bZ+3CjhAd9eChYTHsjy6TGxpOFSKgKKJPJxr293jTbfry2KDoWkhBb6TcPVB4NmzaPhMs1Frm9AZH7OD4Cjzw==}

  micromark-factory-whitespace@2.0.1:
    resolution: {integrity: sha512-Ob0nuZ3PKt/n0hORHyvoD9uZhr+Za8sFoP+OnMcnWK5lngSzALgQYKMr9RJVOWLqQYuyn6ulqGWSXdwf6F80lQ==}

  micromark-util-character@2.1.1:
    resolution: {integrity: sha512-wv8tdUTJ3thSFFFJKtpYKOYiGP2+v96Hvk4Tu8KpCAsTMs6yi+nVmGh1syvSCsaxz45J6Jbw+9DD6g97+NV67Q==}

  micromark-util-chunked@2.0.1:
    resolution: {integrity: sha512-QUNFEOPELfmvv+4xiNg2sRYeS/P84pTW0TCgP5zc9FpXetHY0ab7SxKyAQCNCc1eK0459uoLI1y5oO5Vc1dbhA==}

  micromark-util-classify-character@2.0.1:
    resolution: {integrity: sha512-K0kHzM6afW/MbeWYWLjoHQv1sgg2Q9EccHEDzSkxiP/EaagNzCm7T/WMKZ3rjMbvIpvBiZgwR3dKMygtA4mG1Q==}

  micromark-util-combine-extensions@2.0.1:
    resolution: {integrity: sha512-OnAnH8Ujmy59JcyZw8JSbK9cGpdVY44NKgSM7E9Eh7DiLS2E9RNQf0dONaGDzEG9yjEl5hcqeIsj4hfRkLH/Bg==}

  micromark-util-decode-numeric-character-reference@2.0.2:
    resolution: {integrity: sha512-ccUbYk6CwVdkmCQMyr64dXz42EfHGkPQlBj5p7YVGzq8I7CtjXZJrubAYezf7Rp+bjPseiROqe7G6foFd+lEuw==}

  micromark-util-decode-string@2.0.1:
    resolution: {integrity: sha512-nDV/77Fj6eH1ynwscYTOsbK7rR//Uj0bZXBwJZRfaLEJ1iGBR6kIfNmlNqaqJf649EP0F3NWNdeJi03elllNUQ==}

  micromark-util-encode@2.0.1:
    resolution: {integrity: sha512-c3cVx2y4KqUnwopcO9b/SCdo2O67LwJJ/UyqGfbigahfegL9myoEFoDYZgkT7f36T0bLrM9hZTAaAyH+PCAXjw==}

  micromark-util-events-to-acorn@2.0.2:
    resolution: {integrity: sha512-Fk+xmBrOv9QZnEDguL9OI9/NQQp6Hz4FuQ4YmCb/5V7+9eAh1s6AYSvL20kHkD67YIg7EpE54TiSlcsf3vyZgA==}

  micromark-util-html-tag-name@2.0.1:
    resolution: {integrity: sha512-2cNEiYDhCWKI+Gs9T0Tiysk136SnR13hhO8yW6BGNyhOC4qYFnwF1nKfD3HFAIXA5c45RrIG1ub11GiXeYd1xA==}

  micromark-util-normalize-identifier@2.0.1:
    resolution: {integrity: sha512-sxPqmo70LyARJs0w2UclACPUUEqltCkJ6PhKdMIDuJ3gSf/Q+/GIe3WKl0Ijb/GyH9lOpUkRAO2wp0GVkLvS9Q==}

  micromark-util-resolve-all@2.0.1:
    resolution: {integrity: sha512-VdQyxFWFT2/FGJgwQnJYbe1jjQoNTS4RjglmSjTUlpUMa95Htx9NHeYW4rGDJzbjvCsl9eLjMQwGeElsqmzcHg==}

  micromark-util-sanitize-uri@2.0.1:
    resolution: {integrity: sha512-9N9IomZ/YuGGZZmQec1MbgxtlgougxTodVwDzzEouPKo3qFWvymFHWcnDi2vzV1ff6kas9ucW+o3yzJK9YB1AQ==}

  micromark-util-subtokenize@2.1.0:
    resolution: {integrity: sha512-XQLu552iSctvnEcgXw6+Sx75GflAPNED1qx7eBJ+wydBb2KCbRZe+NwvIEEMM83uml1+2WSXpBAcp9IUCgCYWA==}

  micromark-util-symbol@2.0.1:
    resolution: {integrity: sha512-vs5t8Apaud9N28kgCrRUdEed4UJ+wWNvicHLPxCa9ENlYuAY31M0ETy5y1vA33YoNPDFTghEbnh6efaE8h4x0Q==}

  micromark-util-types@2.0.2:
    resolution: {integrity: sha512-Yw0ECSpJoViF1qTU4DC6NwtC4aWGt1EkzaQB8KPPyCRR8z9TWeV0HbEFGTO+ZY1wB22zmxnJqhPyTpOVCpeHTA==}

  micromark@4.0.2:
    resolution: {integrity: sha512-zpe98Q6kvavpCr1NPVSCMebCKfD7CA2NqZ+rykeNhONIJBpc1tFKt9hucLGwha3jNTNI8lHpctWJWoimVF4PfA==}

  micromatch@4.0.8:
    resolution: {integrity: sha512-PXwfBhYu0hBCPw8Dn0E+WDYb7af3dSLVWKi3HGv84IdF4TyFoC0ysxFd0Goxw7nSv4T/PzEJQxsYsEiFCKo2BA==}
    engines: {node: '>=8.6'}

  mime-db@1.33.0:
    resolution: {integrity: sha512-BHJ/EKruNIqJf/QahvxwQZXKygOQ256myeN/Ew+THcAa5q+PjyTTMMeNQC4DZw5AwfvelsUrA6B67NKMqXDbzQ==}
    engines: {node: '>= 0.6'}

  mime-db@1.52.0:
    resolution: {integrity: sha512-sPU4uV7dYlvtWJxwwxHD0PuihVNiE7TyAbQ5SWxDCB9mUYvOgroQOwYQQOKPJ8CIbE+1ETVlOoK1UC2nU3gYvg==}
    engines: {node: '>= 0.6'}

  mime-db@1.53.0:
    resolution: {integrity: sha512-oHlN/w+3MQ3rba9rqFr6V/ypF10LSkdwUysQL7GkXoTgIWeV+tcXGA852TBxH+gsh8UWoyhR1hKcoMJTuWflpg==}
    engines: {node: '>= 0.6'}

  mime-types@2.1.18:
    resolution: {integrity: sha512-lc/aahn+t4/SWV/qcmumYjymLsWfN3ELhpmVuUFjgsORruuZPVSwAQryq+HHGvO/SI2KVX26bx+En+zhM8g8hQ==}
    engines: {node: '>= 0.6'}

  mime-types@2.1.35:
    resolution: {integrity: sha512-ZDY+bPm5zTTF+YpCrAU9nK0UgICYPT0QtT1NZWFv4s++TNkcgVaT0g6+4R2uI4MjQjzysHB1zxuWL50hzaeXiw==}
    engines: {node: '>= 0.6'}

  mime@3.0.0:
    resolution: {integrity: sha512-jSCU7/VB1loIWBZe14aEYHU/+1UMEHoaO7qxCOVJOw9GgH72VAWppxNcjU+x9a2k3GSIBXNKxXQFqRvvZ7vr3A==}
    engines: {node: '>=10.0.0'}
    hasBin: true

  mimic-fn@2.1.0:
    resolution: {integrity: sha512-OqbOk5oEQeAZ8WXWydlu9HJjz9WVdEIvamMCcXmuqUYjTknH/sqsWvhQ3vgwKFRR1HpjvNBKQ37nbJgYzGqGcg==}
    engines: {node: '>=6'}

  mimic-response@3.1.0:
    resolution: {integrity: sha512-z0yWI+4FDrrweS8Zmt4Ej5HdJmky15+L2e6Wgn3+iK5fWzb6T3fhNFq2+MeTRb064c6Wr4N/wv0DzQTjNzHNGQ==}
    engines: {node: '>=10'}

  mimic-response@4.0.0:
    resolution: {integrity: sha512-e5ISH9xMYU0DzrT+jl8q2ze9D6eWBto+I8CNpe+VI+K2J/F/k3PdkdTdz4wvGVH4NTpo+NRYTVIuMQEMMcsLqg==}
    engines: {node: ^12.20.0 || ^14.13.1 || >=16.0.0}

  miniflare@3.20250224.0:
    resolution: {integrity: sha512-DyLxzhHCQ9UWDceqEsT7tmw8ZTSAhb1yKUqUi5VDmSxsIocKi4y5kvMijw9ELK8+tq/CiCp/RQxwRNZRJD8Xbg==}
    engines: {node: '>=16.13'}
    hasBin: true

  minimatch@3.1.2:
    resolution: {integrity: sha512-J7p63hRiAjw1NDEww1W7i37+ByIrOWO5XQQAzZ3VOcL0PNybwpfmV/N05zFAzwQ9USyEcX6t3UO+K5aqBQOIHw==}

  minimatch@9.0.5:
    resolution: {integrity: sha512-G6T0ZX48xgozx7587koeX9Ys2NYy6Gmv//P89sEte9V9whIapMNF4idKxnW2QtCcLiTWlb/wfCabAtAFWhhBow==}
    engines: {node: '>=16 || 14 >=14.17'}

  minimist@1.2.8:
    resolution: {integrity: sha512-2yyAR8qBkN3YuheJanUpWC5U3bb5osDywNB8RzDVlDwDHbocAJveqqj1u8+SVD7jkWT4yvsHCpWqqWqAxb0zCA==}

  minipass@4.2.8:
    resolution: {integrity: sha512-fNzuVyifolSLFL4NzpF+wEF4qrgqaaKX0haXPQEdQ7NKAN+WecoKMHV09YcuL/DHxrUsYQOK3MiuDf7Ip2OXfQ==}
    engines: {node: '>=8'}

  minipass@7.1.2:
    resolution: {integrity: sha512-qOOzS1cBTWYF4BH8fVePDBOO9iptMnGUEZwNc/cMWnTV2nVLZ7VoNWEPHkYczZA0pdoA7dl6e7FL659nX9S2aw==}
    engines: {node: '>=16 || 14 >=14.17'}

  minizlib@3.0.1:
    resolution: {integrity: sha512-umcy022ILvb5/3Djuu8LWeqUa8D68JaBzlttKeMWen48SjabqS3iY5w/vzeMzMUNhLDifyhbOwKDSznB1vvrwg==}
    engines: {node: '>= 18'}

  mkdirp@3.0.1:
    resolution: {integrity: sha512-+NsyUUAZDmo6YVHzL/stxSu3t9YS1iljliy3BSDrXJ/dkn1KYdmtZODGGjLcc9XLgVVpH4KshHB8XmZgMhaBXg==}
    engines: {node: '>=10'}
    hasBin: true

  mlly@1.7.2:
    resolution: {integrity: sha512-tN3dvVHYVz4DhSXinXIk7u9syPYaJvio118uomkovAtWBT+RdbP6Lfh/5Lvo519YMmwBafwlh20IPTXIStscpA==}

  modern-ahocorasick@1.1.0:
    resolution: {integrity: sha512-sEKPVl2rM+MNVkGQt3ChdmD8YsigmXdn5NifZn6jiwn9LRJpWm8F3guhaqrJT/JOat6pwpbXEk6kv+b9DMIjsQ==}

  motion-dom@12.4.10:
    resolution: {integrity: sha512-ISP5u6FTceoD6qKdLupIPU/LyXBrxGox+P2e3mBbm1+pLdlBbwv01YENJr7+1WZnW5ucVKzFScYsV1eXTCG4Xg==}

  motion-utils@12.4.10:
    resolution: {integrity: sha512-NPwZd94V013SwRf++jMrk2+HEBgPkeIE2RiOzhAuuQlqxMJPkKt/LXVh6Upl+iN8oarSGD2dlY5/bqgsYXDABA==}

  ms@2.0.0:
    resolution: {integrity: sha512-Tpp60P6IUJDTuOq/5Z8cdskzJujfwqfOTkrwIwj7IRISpnkJnT6SyJ4PCPnGMoFjC9ddhal5KVIYtAt97ix05A==}

  ms@2.1.3:
    resolution: {integrity: sha512-6FlzubTLZG3J2a/NVCAleEhjzq5oxgHyaCU9yYXvcLsvoVaHJq/s5xXI6/XXP6tz7R9xAOtHnSO/tXtF3WRTlA==}

  mustache@4.2.0:
    resolution: {integrity: sha512-71ippSywq5Yb7/tVYyGbkBggbU8H3u5Rz56fH60jGFgr8uHwxs+aSKeqmluIVzM0m0kB7xQjKS6qPfd0b2ZoqQ==}
    hasBin: true

  mz@2.7.0:
    resolution: {integrity: sha512-z81GNO7nnYMEhrGh9LeymoE4+Yr0Wn5McHIZMK5cfQCl+NDX08sCZgUc9/6MHni9IWuFLm1Z3HTCXu2z9fN62Q==}

  nanoid@3.3.9:
    resolution: {integrity: sha512-SppoicMGpZvbF1l3z4x7No3OlIjP7QJvC9XR7AhZr1kL133KHnKPztkKDc+Ir4aJ/1VhTySrtKhrsycmrMQfvg==}
    engines: {node: ^10 || ^12 || ^13.7 || ^14 || >=15.0.1}
    hasBin: true

  natural-compare@1.4.0:
    resolution: {integrity: sha512-OWND8ei3VtNC9h7V60qff3SVobHr996CTwgxubgyQYEpg290h9J0buyECNNJexkFm5sOajh5G116RYA1c8ZMSw==}

  negotiator@0.6.3:
    resolution: {integrity: sha512-+EUsqGPLsM+j/zdChZjsnX51g4XrHFOIXwfnCVPGlQk/k5giakcKsuxCObBRu6DSm9opw/O6slWbJdghQM4bBg==}
    engines: {node: '>= 0.6'}

  neo-async@2.6.2:
    resolution: {integrity: sha512-Yd3UES5mWCSqR+qNT93S3UoYUkqAZ9lLg8a7g9rimsWmYGK8cVToA4/sF3RrshdyV3sAGMXVUmpMYOw+dLpOuw==}

  next-mdx-remote@5.0.0:
    resolution: {integrity: sha512-RNNbqRpK9/dcIFZs/esQhuLA8jANqlH694yqoDBK8hkVdJUndzzGmnPHa2nyi90N4Z9VmzuSWNRpr5ItT3M7xQ==}
    engines: {node: '>=14', npm: '>=7'}
    peerDependencies:
      react: '>=16'

  node-releases@2.0.19:
    resolution: {integrity: sha512-xxOWJsBKtzAq7DY0J+DTzuz58K8e7sJbdgwkbMWQe8UYB6ekmsQ45q0M/tJDsGaZmbC+l7n57UV8Hl5tHxO9uw==}

  normalize-url@8.0.1:
    resolution: {integrity: sha512-IO9QvjUMWxPQQhs60oOu10CRkWCiZzSUkzbXGGV9pviYl1fXYcvkzQ5jV9z8Y6un8ARoVRl4EtC6v6jNqbaJ/w==}
    engines: {node: '>=14.16'}

  npm-run-path@4.0.1:
    resolution: {integrity: sha512-S48WzZW777zhNIrn7gxOlISNAqi9ZC/uQFnRdbeIHhZhCA6UqpkOT8T1G7BvfdgP4Er8gF4sUbaS0i7QvIfCWw==}
    engines: {node: '>=8'}

  object-assign@4.1.1:
    resolution: {integrity: sha512-rJgTQnkUnH1sFw8yT6VSU3zD3sWmu6sZhIseY8VX+GRu3P6F7Fu+JNDoXfklElbLJSnc3FUQHVe4cU5hj+BcUg==}
    engines: {node: '>=0.10.0'}

  object-inspect@1.13.4:
    resolution: {integrity: sha512-W67iLl4J2EXEGTbfeHCffrjDfitvLANg0UlX3wFUUSTx92KXRFegMHUVgSqE+wvhAbi4WqjGg9czysTV2Epbew==}
    engines: {node: '>= 0.4'}

  object-keys@1.1.1:
    resolution: {integrity: sha512-NuAESUOUMrlIXOfHKzD6bpPu3tYt3xvjNdRIQ+FeT0lNb4K8WR70CaDxhuNguS2XG+GjkyMwOzsN5ZktImfhLA==}
    engines: {node: '>= 0.4'}

  object.assign@4.1.7:
    resolution: {integrity: sha512-nK28WOo+QIjBkDduTINE4JkF/UJJKyf2EJxvJKfblDpyg0Q+pkOHNTL0Qwy6NP6FhE/EnzV73BxxqcJaXY9anw==}
    engines: {node: '>= 0.4'}

  object.entries@1.1.8:
    resolution: {integrity: sha512-cmopxi8VwRIAw/fkijJohSfpef5PdN0pMQJN6VC/ZKvn0LIknWD8KtgY6KlQdEc4tIjcQ3HxSMmnvtzIscdaYQ==}
    engines: {node: '>= 0.4'}

  object.fromentries@2.0.8:
    resolution: {integrity: sha512-k6E21FzySsSK5a21KRADBd/NGneRegFO5pLHfdQLpRDETUNJueLXs3WCzyQ3tFRDYgbq3KHGXfTbi2bs8WQ6rQ==}
    engines: {node: '>= 0.4'}

  object.groupby@1.0.3:
    resolution: {integrity: sha512-+Lhy3TQTuzXI5hevh8sBGqbmurHbbIjAi0Z4S63nthVLmLxfbj4T54a4CfZrXIrt9iP4mVAPYMo/v99taj3wjQ==}
    engines: {node: '>= 0.4'}

  object.values@1.2.1:
    resolution: {integrity: sha512-gXah6aZrcUxjWg2zR2MwouP2eHlCBzdV4pygudehaKXSGW4v2AsRQUK+lwwXhii6KFZcunEnmSUoYp5CXibxtA==}
    engines: {node: '>= 0.4'}

  ohash@2.0.11:
    resolution: {integrity: sha512-RdR9FQrFwNBNXAr4GixM8YaRZRJ5PUWbKYbE5eOsrwAjJW0q2REGcf79oYPsLyskQCZG1PLN+S/K1V00joZAoQ==}

  on-headers@1.0.2:
    resolution: {integrity: sha512-pZAE+FJLoyITytdqK0U5s+FIpjN0JP3OzFi/u8Rx+EV5/W+JTWGXG8xFzevE7AjBfDqHv/8vL8qQsIhHnqRkrA==}
    engines: {node: '>= 0.8'}

  onetime@5.1.2:
    resolution: {integrity: sha512-kbpaSSGJTWdAY5KPVeMOKXSrPtr8C8C7wodJbcsd51jRnmD+GZu8Y0VoU6Dm5Z4vWr0Ig/1NKuWRKf7j5aaYSg==}
    engines: {node: '>=6'}

  oniguruma-to-es@3.1.1:
    resolution: {integrity: sha512-bUH8SDvPkH3ho3dvwJwfonjlQ4R80vjyvrU8YpxuROddv55vAEJrTuCuCVUhhsHbtlD9tGGbaNApGQckXhS8iQ==}

  optionator@0.9.4:
    resolution: {integrity: sha512-6IpQ7mKUxRcZNLIObR0hz7lxsapSSIYNZJwXPGeF0mTVqGKFIXj1DQcMoT22S3ROcLyY/rz0PWaWZ9ayWmad9g==}
    engines: {node: '>= 0.8.0'}

  own-keys@1.0.1:
    resolution: {integrity: sha512-qFOyK5PjiWZd+QQIh+1jhdb9LpxTF0qs7Pm8o5QHYZ0M3vKqSqzsZaEB6oWlxZ+q2sJBMI/Ktgd2N5ZwQoRHfg==}
    engines: {node: '>= 0.4'}

  p-cancelable@3.0.0:
    resolution: {integrity: sha512-mlVgR3PGuzlo0MmTdk4cXqXWlwQDLnONTAg6sm62XkMJEiRxN3GL3SffkYvqwonbkJBcrI7Uvv5Zh9yjvn2iUw==}
    engines: {node: '>=12.20'}

  p-limit@3.1.0:
    resolution: {integrity: sha512-TYOanM3wGwNGsZN2cVTYPArw454xnXj5qmWF1bEoAc4+cU/ol7GVh7odevjp1FNHduHc3KZMcFduxU5Xc6uJRQ==}
    engines: {node: '>=10'}

  p-locate@5.0.0:
    resolution: {integrity: sha512-LaNjtRWUBY++zB5nE/NwcaoMylSPk+S+ZHNB1TzdbMJMny6dynpAGt7X/tl/QYq3TIeE6nxHppbo2LGymrG5Pw==}
    engines: {node: '>=10'}

  package-json-from-dist@1.0.1:
    resolution: {integrity: sha512-UEZIS3/by4OC8vL3P2dTXRETpebLI2NiI5vIrjaD/5UtrkFX/tNbwjTSRAGC/+7CAo2pIcBaRgWmcBBHcsaCIw==}

  parent-module@1.0.1:
    resolution: {integrity: sha512-GQ2EWRpQV8/o+Aw8YqtfZZPfNRWZYkbidE9k5rpl/hC3vtHHBfGm2Ifi6qWV+coDGkrUKZAxE3Lot5kcsRlh+g==}
    engines: {node: '>=6'}

  parse-entities@4.0.2:
    resolution: {integrity: sha512-GG2AQYWoLgL877gQIKeRPGO1xF9+eG1ujIb5soS5gPvLQ1y2o8FL90w2QWNdf9I361Mpp7726c+lj3U0qK1uGw==}

  path-exists@4.0.0:
    resolution: {integrity: sha512-ak9Qy5Q7jYb2Wwcey5Fpvg2KoAc/ZIhLSLOSBmRmygPsGwkVVt0fZa0qrtMz+m6tJTAHfZQ8FnmB4MG4LWy7/w==}
    engines: {node: '>=8'}

  path-is-inside@1.0.2:
    resolution: {integrity: sha512-DUWJr3+ULp4zXmol/SZkFf3JGsS9/SIv+Y3Rt93/UjPpDpklB5f1er4O3POIbUuUJ3FXgqte2Q7SrU6zAqwk8w==}

  path-key@3.1.1:
    resolution: {integrity: sha512-ojmeN0qd+y0jszEtoY48r0Peq5dwMEkIlCOu6Q5f41lfkswXuKtYrhgoTpLnyIcHm24Uhqx+5Tqm2InSwLhE6Q==}
    engines: {node: '>=8'}

  path-parse@1.0.7:
    resolution: {integrity: sha512-LDJzPVEEEPR+y48z93A0Ed0yXb8pAByGWo/k5YYdYgpY2/2EsOsksJrq7lOHxryrVOn1ejG6oAp8ahvOIQD8sw==}

  path-scurry@1.11.1:
    resolution: {integrity: sha512-Xa4Nw17FS9ApQFJ9umLiJS4orGjm7ZzwUrwamcGQuHSzDyth9boKDaycYdDcZDuqYATXw4HFXgaqWTctW/v1HA==}
    engines: {node: '>=16 || 14 >=14.18'}

  path-to-regexp@3.3.0:
    resolution: {integrity: sha512-qyCH421YQPS2WFDxDjftfc1ZR5WKQzVzqsp4n9M2kQhVOo/ByahFoUNJfl58kOcEGfQ//7weFTDhm+ss8Ecxgw==}

  path-to-regexp@6.3.0:
    resolution: {integrity: sha512-Yhpw4T9C6hPpgPeA28us07OJeqZ5EzQTkbfwuhsUg0c237RomFoETJgmp2sa3F/41gfLE6G5cqcYwznmeEeOlQ==}

  pathe@1.1.2:
    resolution: {integrity: sha512-whLdWMYL2TwI08hn8/ZqAbrVemu0LNaNNJZX73O6qaIdCTfXutsLhMkjdENX0qhsQ9uIimo4/aQOmXkoon2nDQ==}

  pathe@2.0.3:
    resolution: {integrity: sha512-WUjGcAqP1gQacoQe+OBJsFA7Ld4DyXuUIjZ5cc75cLHvJ7dtNsTugphxIADwspS+AraAUePCKrSVtPLFj/F88w==}

  pathval@2.0.0:
    resolution: {integrity: sha512-vE7JKRyES09KiunauX7nd2Q9/L7lhok4smP9RZTDeD4MVs72Dp2qNFVz39Nz5a0FVEW0BJR6C0DYrq6unoziZA==}
    engines: {node: '>= 14.16'}

  pause-stream@0.0.11:
    resolution: {integrity: sha512-e3FBlXLmN/D1S+zHzanP4E/4Z60oFAa3O051qt1pxa7DEJWKAyil6upYVXCWadEnuoqa4Pkc9oUx9zsxYeRv8A==}

  peek-readable@5.4.2:
    resolution: {integrity: sha512-peBp3qZyuS6cNIJ2akRNG1uo1WJ1d0wTxg/fxMdZ0BqCVhx242bSFHM9eNqflfJVS9SsgkzgT/1UgnsurBOTMg==}
    engines: {node: '>=14.16'}

  pend@1.2.0:
    resolution: {integrity: sha512-F3asv42UuXchdzt+xXqfW1OGlVBe+mxa2mqI0pg5yAHZPvFmY3Y6drSf/GQ1A86WgWEN9Kzh/WrgKa6iGcHXLg==}

  picocolors@1.1.1:
    resolution: {integrity: sha512-xceH2snhtb5M9liqDsmEw56le376mTZkEX/jEb/RxNFyegNul7eNslCXP9FDj/Lcu0X8KEyMceP2ntpaHrDEVA==}

  picomatch@2.3.1:
    resolution: {integrity: sha512-JU3teHTNjmE2VCGFzuY8EXzCDVwEqB2a8fsIvwaStHhAWJEeVd1o1QD80CU6+ZdEXXSLbSsuLwJjkCBWqRQUVA==}
    engines: {node: '>=8.6'}

  picomatch@4.0.2:
    resolution: {integrity: sha512-M7BAV6Rlcy5u+m6oPhAPFgJTzAioX/6B0DxyvDlo9l8+T3nLKbrczg2WLUyzd45L8RqfUMyGPzekbMvX2Ldkwg==}
    engines: {node: '>=12'}

  pirates@4.0.6:
    resolution: {integrity: sha512-saLsH7WeYYPiD25LDuLRRY/i+6HaPYr6G1OUlN39otzkSTxKnubR9RTxS3/Kk50s1g2JTgFwWQDQyplC5/SHZg==}
    engines: {node: '>= 6'}

  piscina@4.8.0:
    resolution: {integrity: sha512-EZJb+ZxDrQf3dihsUL7p42pjNyrNIFJCrRHPMgxu/svsj+P3xS3fuEWp7k2+rfsavfl1N0G29b1HGs7J0m8rZA==}

  pkg-types@1.2.1:
    resolution: {integrity: sha512-sQoqa8alT3nHjGuTjuKgOnvjo4cljkufdtLMnO2LBP/wRwuDlo1tkaEdMxCRhyGRPacv/ztlZgDPm2b7FAmEvw==}

  playwright-core@1.51.0:
    resolution: {integrity: sha512-x47yPE3Zwhlil7wlNU/iktF7t2r/URR3VLbH6EknJd/04Qc/PSJ0EY3CMXipmglLG+zyRxW6HNo2EGbKLHPWMg==}
    engines: {node: '>=18'}
    hasBin: true

  playwright@1.51.0:
    resolution: {integrity: sha512-442pTfGM0xxfCYxuBa/Pu6B2OqxqqaYq39JS8QDMGThUvIOCd6s0ANDog3uwA0cHavVlnTQzGCN7Id2YekDSXA==}
    engines: {node: '>=18'}
    hasBin: true

  possible-typed-array-names@1.1.0:
    resolution: {integrity: sha512-/+5VFTchJDoVj3bhoqi6UeymcD00DAwb1nJwamzPvHEszJ4FpF6SNNbUbOS8yI56qHzdV8eK0qEfOSiodkTdxg==}
    engines: {node: '>= 0.4'}

  postcss-load-config@6.0.1:
    resolution: {integrity: sha512-oPtTM4oerL+UXmx+93ytZVN82RrlY/wPUV8IeDxFrzIjXOLF1pN+EmKPLbubvKHT2HC20xXsCAH2Z+CKV6Oz/g==}
    engines: {node: '>= 18'}
    peerDependencies:
      jiti: '>=1.21.0'
      postcss: '>=8.0.9'
      tsx: ^4.8.1
      yaml: ^2.4.2
    peerDependenciesMeta:
      jiti:
        optional: true
      postcss:
        optional: true
      tsx:
        optional: true
      yaml:
        optional: true

  postcss-value-parser@4.2.0:
    resolution: {integrity: sha512-1NNCs6uurfkVbeXG4S8JFT9t19m45ICnif8zWLd5oPSZ50QnwMfK+H3jv408d4jw/7Bttv5axS5IiHoLaVNHeQ==}

  postcss@8.5.3:
    resolution: {integrity: sha512-dle9A3yYxlBSrt8Fu+IpjGT8SY8hN0mlaA6GY8t0P5PjIOZemULz/E2Bnm/2dcUOena75OTNkHI76uZBNUUq3A==}
    engines: {node: ^10 || ^12 || >=14}

  prelude-ls@1.2.1:
    resolution: {integrity: sha512-vkcDPrRZo1QZLbn5RLGPpg/WmIQ65qoWWhcGKf/b5eplkkarX0m9z8ppCat4mlOqUsWpyNuYgO3VRyrYHSzX5g==}
    engines: {node: '>= 0.8.0'}

  prettier-plugin-tailwindcss@0.6.11:
    resolution: {integrity: sha512-YxaYSIvZPAqhrrEpRtonnrXdghZg1irNg4qrjboCXrpybLWVs55cW2N3juhspVJiO0JBvYJT8SYsJpc8OQSnsA==}
    engines: {node: '>=14.21.3'}
    peerDependencies:
      '@ianvs/prettier-plugin-sort-imports': '*'
      '@prettier/plugin-pug': '*'
      '@shopify/prettier-plugin-liquid': '*'
      '@trivago/prettier-plugin-sort-imports': '*'
      '@zackad/prettier-plugin-twig': '*'
      prettier: ^3.0
      prettier-plugin-astro: '*'
      prettier-plugin-css-order: '*'
      prettier-plugin-import-sort: '*'
      prettier-plugin-jsdoc: '*'
      prettier-plugin-marko: '*'
      prettier-plugin-multiline-arrays: '*'
      prettier-plugin-organize-attributes: '*'
      prettier-plugin-organize-imports: '*'
      prettier-plugin-sort-imports: '*'
      prettier-plugin-style-order: '*'
      prettier-plugin-svelte: '*'
    peerDependenciesMeta:
      '@ianvs/prettier-plugin-sort-imports':
        optional: true
      '@prettier/plugin-pug':
        optional: true
      '@shopify/prettier-plugin-liquid':
        optional: true
      '@trivago/prettier-plugin-sort-imports':
        optional: true
      '@zackad/prettier-plugin-twig':
        optional: true
      prettier-plugin-astro:
        optional: true
      prettier-plugin-css-order:
        optional: true
      prettier-plugin-import-sort:
        optional: true
      prettier-plugin-jsdoc:
        optional: true
      prettier-plugin-marko:
        optional: true
      prettier-plugin-multiline-arrays:
        optional: true
      prettier-plugin-organize-attributes:
        optional: true
      prettier-plugin-organize-imports:
        optional: true
      prettier-plugin-sort-imports:
        optional: true
      prettier-plugin-style-order:
        optional: true
      prettier-plugin-svelte:
        optional: true

  prettier@3.5.3:
    resolution: {integrity: sha512-QQtaxnoDJeAkDvDKWCLiwIXkTgRhwYDEQCghU9Z6q03iyek/rxRh/2lC3HB7P8sWT2xC/y5JDctPLBIGzHKbhw==}
    engines: {node: '>=14'}
    hasBin: true

  printable-characters@1.0.42:
    resolution: {integrity: sha512-dKp+C4iXWK4vVYZmYSd0KBH5F/h1HoZRsbJ82AVKRO3PEo8L4lBS/vLwhVtpwwuYcoIsVY+1JYKR268yn480uQ==}

  prop-types@15.8.1:
    resolution: {integrity: sha512-oj87CgZICdulUohogVAR7AjlC0327U4el4L6eAvOqCeudMDVU0NThNaV+b9Df4dXgSP1gXMTnPdhfe/2qDH5cg==}

  property-information@7.0.0:
    resolution: {integrity: sha512-7D/qOz/+Y4X/rzSB6jKxKUsQnphO046ei8qxG59mtM3RG3DHgTK81HrxrmoDVINJb8NKT5ZsRbwHvQ6B68Iyhg==}

  ps-tree@1.2.0:
    resolution: {integrity: sha512-0VnamPPYHl4uaU/nSFeZZpR21QAWRz+sRv4iW9+v/GS/J5U5iZB5BNN6J0RMoOvdx2gWM2+ZFMIm58q24e4UYA==}
    engines: {node: '>= 0.10'}
    hasBin: true

  punycode@2.3.1:
    resolution: {integrity: sha512-vYt7UD1U9Wg6138shLtLOvdAu+8DsC/ilFtEVHcH+wydcSpNE20AfSOduf6MkRFahL5FY7X1oU7nKVZFtfq8Fg==}
    engines: {node: '>=6'}

  queue-microtask@1.2.3:
    resolution: {integrity: sha512-NuaNSa6flKT5JaSYQzJok04JzTL1CA6aGhv5rfLW3PgqA+M2ChpZQnAC8h8i4ZFkBS8X5RqkDBHA7r4hej3K9A==}

  quick-lru@5.1.1:
    resolution: {integrity: sha512-WuyALRjWPDGtt/wzJiadO5AXY+8hZ80hVpe6MyivgraREW751X3SbhRvG3eLKOYN+8VEvqLcf3wdnt44Z4S4SA==}
    engines: {node: '>=10'}

  randombytes@2.1.0:
    resolution: {integrity: sha512-vYl3iOX+4CKUWuxGi9Ukhie6fsqXqS9FE2Zaic4tNFD2N2QQaXOMFbuKK4QmDHC0JO6B1Zp41J0LpT0oR68amQ==}

  range-parser@1.2.0:
    resolution: {integrity: sha512-kA5WQoNVo4t9lNx2kQNFCxKeBl5IbbSNBl1M/tLkw9WCn+hxNBAW5Qh8gdhs63CJnhjJ2zQWFoqPJP2sK1AV5A==}
    engines: {node: '>= 0.6'}

  rc@1.2.8:
    resolution: {integrity: sha512-y3bGgqKj3QBdxLbLkomlohkvsA8gdAiUQlSBJnBhfn+BPxg4bc62d8TcBW15wavDfgexCgccckhcZvywyQYPOw==}
    hasBin: true

  react-dom@19.0.0:
    resolution: {integrity: sha512-4GV5sHFG0e/0AD4X+ySy6UJd3jVl1iNsNHdpad0qhABJ11twS3TTBnseqsKurKcsNqCEFeGL3uLpVChpIO3QfQ==}
    peerDependencies:
      react: ^19.0.0

  react-error-boundary@5.0.0:
    resolution: {integrity: sha512-tnjAxG+IkpLephNcePNA7v6F/QpWLH8He65+DmedchDwg162JZqx4NmbXj0mlAYVVEd81OW7aFhmbsScYfiAFQ==}
    peerDependencies:
      react: '>=16.13.1'

  react-is@16.13.1:
    resolution: {integrity: sha512-24e6ynE2H+OKt4kqsOvNd8kBpV65zoxbA4BVsEOB3ARVWQki/DHzaUoC5KuON/BiccDaCCTZBuOcfZs70kR8bQ==}

  react-refresh@0.14.2:
    resolution: {integrity: sha512-jCvmsr+1IUSMUyzOkRcvnVbX3ZYC6g9TDrDbFuFmRDq7PD4yaGbLKNQL6k2jnArV8hjYxh7hVhAZB6s9HDGpZA==}
    engines: {node: '>=0.10.0'}

  react-server-dom-webpack@19.0.0:
    resolution: {integrity: sha512-hLug9KEXLc8vnU9lDNe2b2rKKDaqrp5gNiES4uyu2Up3FZfZJZmdwLFXlWzdA9gTB/6/cWduSB2K1Lfag2pSvw==}
    engines: {node: '>=0.10.0'}
    peerDependencies:
      react: ^19.0.0
      react-dom: ^19.0.0
      webpack: ^5.59.0

  react-textarea-autosize@8.5.7:
    resolution: {integrity: sha512-2MqJ3p0Jh69yt9ktFIaZmORHXw4c4bxSIhCeWiFwmJ9EYKgLmuNII3e9c9b2UO+ijl4StnpZdqpxNIhTdHvqtQ==}
    engines: {node: '>=10'}
    peerDependencies:
      react: ^16.8.0 || ^17.0.0 || ^18.0.0 || ^19.0.0

  react-tweet@3.2.2:
    resolution: {integrity: sha512-hIkxAVPpN2RqWoDEbo3TTnN/pDcp9/Jb6pTgiA4EbXa9S+m2vHIvvZKHR+eS0PDIsYqe+zTmANRa5k6+/iwGog==}
    peerDependencies:
      react: ^18.0.0 || ^19.0.0
      react-dom: ^18.0.0 || ^19.0.0

  react-wrap-balancer@1.1.1:
    resolution: {integrity: sha512-AB+l7FPRWl6uZ28VcJ8skkwLn2+UC62bjiw8tQUrZPlEWDVnR9MG0lghyn7EyxuJSsFEpht4G+yh2WikEqQ/5Q==}
    peerDependencies:
      react: '>=16.8.0 || ^17.0.0 || ^18'

  react@19.0.0:
    resolution: {integrity: sha512-V8AVnmPIICiWpGfm6GLzCR/W5FXLchHop40W4nXBmdlEceh16rCN8O8LNWm5bh5XUX91fh7KpA+W0TgMKmgTpQ==}
    engines: {node: '>=0.10.0'}

  readdirp@4.1.2:
    resolution: {integrity: sha512-GDhwkLfywWL2s6vEjyhri+eXmfH6j1L7JE27WhqLeYzoh/A3DBaYGEj2H/HFZCn/kMfim73FXxEJTw06WtxQwg==}
    engines: {node: '>= 14.18.0'}

  recma-build-jsx@1.0.0:
    resolution: {integrity: sha512-8GtdyqaBcDfva+GUKDr3nev3VpKAhup1+RvkMvUxURHpW7QyIvk9F5wz7Vzo06CEMSilw6uArgRqhpiUcWp8ew==}

  recma-jsx@1.0.0:
    resolution: {integrity: sha512-5vwkv65qWwYxg+Atz95acp8DMu1JDSqdGkA2Of1j6rCreyFUE/gp15fC8MnGEuG1W68UKjM6x6+YTWIh7hZM/Q==}

  recma-parse@1.0.0:
    resolution: {integrity: sha512-OYLsIGBB5Y5wjnSnQW6t3Xg7q3fQ7FWbw/vcXtORTnyaSFscOtABg+7Pnz6YZ6c27fG1/aN8CjfwoUEUIdwqWQ==}

  recma-stringify@1.0.0:
    resolution: {integrity: sha512-cjwII1MdIIVloKvC9ErQ+OgAtwHBmcZ0Bg4ciz78FtbT8In39aAYbaA7zvxQ61xVMSPE8WxhLwLbhif4Js2C+g==}

  reflect.getprototypeof@1.0.10:
    resolution: {integrity: sha512-00o4I+DVrefhv+nX0ulyi3biSHCPDe+yLv5o/p6d/UVlirijB8E16FtfwSAi4g3tcqrQ4lRAqQSoFEZJehYEcw==}
    engines: {node: '>= 0.4'}

  regenerator-runtime@0.14.1:
    resolution: {integrity: sha512-dYnhHh0nJoMfnkZs6GmmhFknAGRrLznOu5nc9ML+EJxGvrx6H7teuevqVqCuPcPK//3eDrrjQhehXVx9cnkGdw==}

  regex-recursion@6.0.2:
    resolution: {integrity: sha512-0YCaSCq2VRIebiaUviZNs0cBz1kg5kVS2UKUfNIx8YVs1cN3AV7NTctO5FOKBA+UT2BPJIWZauYHPqJODG50cg==}

  regex-utilities@2.3.0:
    resolution: {integrity: sha512-8VhliFJAWRaUiVvREIiW2NXXTmHs4vMNnSzuJVhscgmGav3g9VDxLrQndI3dZZVVdp0ZO/5v0xmX516/7M9cng==}

  regex@6.0.1:
    resolution: {integrity: sha512-uorlqlzAKjKQZ5P+kTJr3eeJGSVroLKoHmquUj4zHWuR+hEyNqlXsSKlYYF5F4NI6nl7tWCs0apKJ0lmfsXAPA==}

  regexp.prototype.flags@1.5.4:
    resolution: {integrity: sha512-dYqgNSZbDwkaJ2ceRd9ojCGjBq+mOm9LmtXnAnEGyHhN/5R7iDW2TRw3h+o/jCFxus3P2LfWIIiwowAjANm7IA==}
    engines: {node: '>= 0.4'}

  registry-auth-token@3.3.2:
    resolution: {integrity: sha512-JL39c60XlzCVgNrO+qq68FoNb56w/m7JYvGR2jT5iR1xBrUA3Mfx5Twk5rqTThPmQKMWydGmq8oFtDlxfrmxnQ==}

  registry-url@3.1.0:
    resolution: {integrity: sha512-ZbgR5aZEdf4UKZVBPYIgaglBmSF2Hi94s2PcIHhRGFjKYu+chjJdYfHn4rt3hB6eCKLJ8giVIIfgMa1ehDfZKA==}
    engines: {node: '>=0.10.0'}

  rehype-recma@1.0.0:
    resolution: {integrity: sha512-lqA4rGUf1JmacCNWWZx0Wv1dHqMwxzsDWYMTowuplHF3xH0N/MmrZ/G3BDZnzAkRmxDadujCjaKM2hqYdCBOGw==}

  remark-mdx@3.1.0:
    resolution: {integrity: sha512-Ngl/H3YXyBV9RcRNdlYsZujAmhsxwzxpDzpDEhFBVAGthS4GDgnctpDjgFl/ULx5UEDzqtW1cyBSNKqYYrqLBA==}

  remark-parse@11.0.0:
    resolution: {integrity: sha512-FCxlKLNGknS5ba/1lmpYijMUzX2esxW5xQqjWxw2eHFfS2MSdaHVINFmhjo+qN1WhZhNimq0dZATN9pH0IDrpA==}

  remark-rehype@11.1.1:
    resolution: {integrity: sha512-g/osARvjkBXb6Wo0XvAeXQohVta8i84ACbenPpoSsxTOQH/Ae0/RGP4WZgnMH5pMLpsj4FG7OHmcIcXxpza8eQ==}

  require-from-string@2.0.2:
    resolution: {integrity: sha512-Xf0nWe6RseziFMu+Ap9biiUbmplq6S9/p+7w7YXP/JBHhrUDDUhwa+vANyubuqfZWTveU//DYVGsDG7RKL/vEw==}
    engines: {node: '>=0.10.0'}

  require-like@0.1.2:
    resolution: {integrity: sha512-oyrU88skkMtDdauHDuKVrgR+zuItqr6/c//FXzvmxRGMexSDc6hNvJInGW3LL46n+8b50RykrvwSUIIQH2LQ5A==}

  resolve-alpn@1.2.1:
    resolution: {integrity: sha512-0a1F4l73/ZFZOakJnQ3FvkJ2+gSTQWz/r2KE5OdDY0TxPm5h4GkqkWWfM47T7HsbnOtcJVEF4epCVy6u7Q3K+g==}

  resolve-from@4.0.0:
    resolution: {integrity: sha512-pb/MYmXstAkysRFx8piNI1tGFNQIFA3vkE3Gq4EuA1dF6gHp/+vgZqsCGJapvy8N3Q+4o7FwvquPJcnZ7RYy4g==}
    engines: {node: '>=4'}

  resolve-from@5.0.0:
    resolution: {integrity: sha512-qYg9KP24dD5qka9J47d0aVky0N+b4fTU89LN9iDnjB5waksiC49rvMB0PrUJQGoTmH50XPiqOvAjDfaijGxYZw==}
    engines: {node: '>=8'}

  resolve-pkg-maps@1.0.0:
    resolution: {integrity: sha512-seS2Tj26TBVOC2NIc2rOe2y2ZO7efxITtLZcGSOnHHNOQ7CkiUBfw0Iw2ck6xkIhPwLhKNLS8BO+hEpngQlqzw==}

  resolve@1.22.10:
    resolution: {integrity: sha512-NPRy+/ncIMeDlTAsuqwKIiferiawhefFJtkNSW0qZJEqMEb+qBt/77B/jGeeek+F0uOeN05CDa6HXbbIgtVX4w==}
    engines: {node: '>= 0.4'}
    hasBin: true

  resolve@2.0.0-next.5:
    resolution: {integrity: sha512-U7WjGVG9sH8tvjW5SmGbQuui75FiyjAX72HX15DwBBwF9dNiQZRQAg9nnPhYy+TUnE0+VcrttuvNI8oSxZcocA==}
    hasBin: true

  responselike@3.0.0:
    resolution: {integrity: sha512-40yHxbNcl2+rzXvZuVkrYohathsSJlMTXKryG5y8uciHv1+xDLHQpgjG64JUO9nrEq2jGLH6IZ8BcZyw3wrweg==}
    engines: {node: '>=14.16'}

  reusify@1.1.0:
    resolution: {integrity: sha512-g6QUff04oZpHs0eG5p83rFLhHeV00ug/Yf9nZM6fLeUrPguBTkTQOdpAWWspMh55TZfVQDPaN3NQJfbVRAxdIw==}
    engines: {iojs: '>=1.0.0', node: '>=0.10.0'}

  rimraf@5.0.10:
    resolution: {integrity: sha512-l0OE8wL34P4nJH/H2ffoaniAokM2qSmrtXHmlpvYr5AVVX8msAyW0l8NVJFDxlSK4u3Uh/f41cQheDVdnYijwQ==}
    hasBin: true

  rollup-plugin-inject@3.0.2:
    resolution: {integrity: sha512-ptg9PQwzs3orn4jkgXJ74bfs5vYz1NCZlSQMBUA0wKcGp5i5pA1AO3fOUEte8enhGUC+iapTCzEWw2jEFFUO/w==}
    deprecated: This package has been deprecated and is no longer maintained. Please use @rollup/plugin-inject.

  rollup-plugin-node-polyfills@0.2.1:
    resolution: {integrity: sha512-4kCrKPTJ6sK4/gLL/U5QzVT8cxJcofO0OU74tnB19F40cmuAKSzH5/siithxlofFEjwvw1YAhPmbvGNA6jEroA==}

  rollup-pluginutils@2.8.2:
    resolution: {integrity: sha512-EEp9NhnUkwY8aif6bxgovPHMoMoNr2FulJziTndpt5H9RdwC47GSGuII9XxpSdzVGM0GWrNPHV6ie1LTNJPaLQ==}

  rollup@4.35.0:
    resolution: {integrity: sha512-kg6oI4g+vc41vePJyO6dHt/yl0Rz3Thv0kJeVQ3D1kS3E5XSuKbPc29G4IpT/Kv1KQwgHVcN+HtyS+HYLNSvQg==}
    engines: {node: '>=18.0.0', npm: '>=8.0.0'}
    hasBin: true

  rsc-html-stream@0.0.4:
    resolution: {integrity: sha512-1isiXIrlTI/vRLTvS3O4fMrO9qIHje1FSphufrIV5QfzHUgBDCZFwP9b8+rH63nbhxtcKTqfyziwM+2khfX0Uw==}

  run-parallel@1.2.0:
    resolution: {integrity: sha512-5l4VyZR86LZ/lDxZTR6jqL8AFE2S0IFLMP26AbjsLVADxHdhB/c0GUsH+y39UfCi3dzz8OlQuPmnaJOMoDHQBA==}

  safe-array-concat@1.1.3:
    resolution: {integrity: sha512-AURm5f0jYEOydBj7VQlVvDrjeFgthDdEF5H1dP+6mNpoXOMo1quQqJ4wvJDyRZ9+pO3kGWoOdmV08cSv2aJV6Q==}
    engines: {node: '>=0.4'}

  safe-buffer@5.1.2:
    resolution: {integrity: sha512-Gd2UZBJDkXlY7GbJxfsE8/nvKkUEU1G38c1siN6QP6a9PT9MmHB8GnpscSmMJSoF8LOIrt8ud/wPtojys4G6+g==}

  safe-buffer@5.2.1:
    resolution: {integrity: sha512-rp3So07KcdmmKbGvgaNxQSJr7bGVSVk5S9Eq1F+ppbRo70+YeaDxkw5Dd8NPN+GD6bjnYm2VuPuCXmpuYvmCXQ==}

  safe-push-apply@1.0.0:
    resolution: {integrity: sha512-iKE9w/Z7xCzUMIZqdBsp6pEQvwuEebH4vdpjcDWnyzaI6yl6O9FHvVpmGelvEHNsoY6wGblkxR6Zty/h00WiSA==}
    engines: {node: '>= 0.4'}

  safe-regex-test@1.1.0:
    resolution: {integrity: sha512-x/+Cz4YrimQxQccJf5mKEbIa1NzeCRNI5Ecl/ekmlYaampdNLPalVyIcCZNNH3MvmqBugV5TMYZXv0ljslUlaw==}
    engines: {node: '>= 0.4'}

  scheduler@0.25.0:
    resolution: {integrity: sha512-xFVuu11jh+xcO7JOAGJNOXld8/TcEHK/4CituBUeUb5hqxJLj9YuemAEuvm9gQ/+pgXYfbQuqAkiYu+u7YEsNA==}

  schema-utils@4.3.0:
    resolution: {integrity: sha512-Gf9qqc58SpCA/xdziiHz35F4GNIWYWZrEshUc/G/r5BnLph6xpKuLeoJoQuj5WfBIx/eQLf+hmVPYHaxJu7V2g==}
    engines: {node: '>= 10.13.0'}

  secure-json-parse@2.7.0:
    resolution: {integrity: sha512-6aU+Rwsezw7VR8/nyvKTx8QpWH9FrcYiXXlqC4z5d5XQBDRqtbfsRjnwGyqbi3gddNtWHuEk9OANUotL26qKUw==}

  seek-bzip@2.0.0:
    resolution: {integrity: sha512-SMguiTnYrhpLdk3PwfzHeotrcwi8bNV4iemL9tx9poR/yeaMYwB9VzR1w7b57DuWpuqR8n6oZboi0hj3AxZxQg==}
    hasBin: true

  semver-regex@4.0.5:
    resolution: {integrity: sha512-hunMQrEy1T6Jr2uEVjrAIqjwWcQTgOAcIM52C8MY1EZSD3DDNft04XzvYKPqjED65bNVVko0YI38nYeEHCX3yw==}
    engines: {node: '>=12'}

  semver-truncate@3.0.0:
    resolution: {integrity: sha512-LJWA9kSvMolR51oDE6PN3kALBNaUdkxzAGcexw8gjMA8xr5zUqK0JiR3CgARSqanYF3Z1YHvsErb1KDgh+v7Rg==}
    engines: {node: '>=12'}

  semver@6.3.1:
    resolution: {integrity: sha512-BR7VvDCVHO+q2xBEWskxS6DJE1qRnb7DxzUrogb71CWoSficBxYsiAGd+Kl0mmq/MprG9yArRkyrQxTO6XjMzA==}
    hasBin: true

  semver@7.7.1:
    resolution: {integrity: sha512-hlq8tAfn0m/61p4BVRcPzIGr6LKiMwo4VM6dGi6pt4qcRkmNzTcWq6eCEjEh+qXjkMDvPlOFFSGwQjoEa6gyMA==}
    engines: {node: '>=10'}
    hasBin: true

  serialize-javascript@6.0.2:
    resolution: {integrity: sha512-Saa1xPByTTq2gdeFZYLLo+RFE35NHZkAbqZeWNd3BpzppeVisAqpDjcp8dyf6uIvEqJRd46jemmyA4iFIeVk8g==}

  seroval-plugins@1.2.1:
    resolution: {integrity: sha512-H5vs53+39+x4Udwp4J5rNZfgFuA+Lt+uU+09w1gYBVWomtAl98B+E9w7yC05Xc81/HgLvJdlyqJbU0fJCKCmdw==}
    engines: {node: '>=10'}
    peerDependencies:
      seroval: ^1.0

  seroval@1.2.1:
    resolution: {integrity: sha512-yBxFFs3zmkvKNmR0pFSU//rIsYjuX418TnlDmc2weaq5XFDqDIV/NOMPBoLrbxjLH42p4UzRuXHryXh9dYcKcw==}
    engines: {node: '>=10'}

  serve-handler@6.1.6:
    resolution: {integrity: sha512-x5RL9Y2p5+Sh3D38Fh9i/iQ5ZK+e4xuXRd/pGbM4D13tgo/MGwbttUk8emytcr1YYzBYs+apnUngBDFYfpjPuQ==}

  serve@14.2.4:
    resolution: {integrity: sha512-qy1S34PJ/fcY8gjVGszDB3EXiPSk5FKhUa7tQe0UPRddxRidc2V6cNHPNewbE1D7MAkgLuWEt3Vw56vYy73tzQ==}
    engines: {node: '>= 14'}
    hasBin: true

  server-only@0.0.1:
    resolution: {integrity: sha512-qepMx2JxAa5jjfzxG79yPPq+8BuFToHd1hm7kI+Z4zAq1ftQiP7HcxMhDDItrbtwVeLg/cY2JnKnrcFkmiswNA==}

  set-function-length@1.2.2:
    resolution: {integrity: sha512-pgRc4hJ4/sNjWCSS9AmnS40x3bNMDTknHgL5UaMBTMyJnU90EgWh1Rz+MC9eFu4BuN/UwZjKQuY/1v3rM7HMfg==}
    engines: {node: '>= 0.4'}

  set-function-name@2.0.2:
    resolution: {integrity: sha512-7PGFlmtwsEADb0WYyvCMa1t+yke6daIG4Wirafur5kcf+MhUnPms1UeR0CKQdTZD81yESwMHbtn+TR+dMviakQ==}
    engines: {node: '>= 0.4'}

  set-proto@1.0.0:
    resolution: {integrity: sha512-RJRdvCo6IAnPdsvP/7m6bsQqNnn1FCBX5ZNtFL98MmFF/4xAIJTIg1YbHW5DC2W5SKZanrC6i4HsJqlajw/dZw==}
    engines: {node: '>= 0.4'}

  sharp@0.33.5:
    resolution: {integrity: sha512-haPVm1EkS9pgvHrQ/F3Xy+hgcuMV0Wm9vfIBSiwZ05k+xgb0PkBQpGsAA/oWdDobNaZTH5ppvHtzCFbnSEwHVw==}
    engines: {node: ^18.17.0 || ^20.3.0 || >=21.0.0}

  shebang-command@2.0.0:
    resolution: {integrity: sha512-kHxr2zZpYtdmrN1qDjrrX/Z1rR1kG8Dx+gkpK1G4eXmvXswmcE1hTWBWYUzlraYw1/yZp6YuDY77YtvbN0dmDA==}
    engines: {node: '>=8'}

  shebang-regex@3.0.0:
    resolution: {integrity: sha512-7++dFhtcx3353uBaq8DDR4NuxBetBzC7ZQOhmTQInHEd6bSrXdiEyzCvG07Z44UYdLShWUyXt5M/yhz8ekcb1A==}
    engines: {node: '>=8'}

  shiki@3.1.0:
    resolution: {integrity: sha512-LdTNyWQlC5zdCaHdcp1zPA1OVA2ivb+KjGOOnGcy02tGaF5ja+dGibWFH7Ar8YlngUgK/scDqworK18Ys9cbYA==}

  side-channel-list@1.0.0:
    resolution: {integrity: sha512-FCLHtRD/gnpCiCHEiJLOwdmFP+wzCmDEkc9y7NsYxeF4u7Btsn1ZuwgwJGxImImHicJArLP4R0yX4c2KCrMrTA==}
    engines: {node: '>= 0.4'}

  side-channel-map@1.0.1:
    resolution: {integrity: sha512-VCjCNfgMsby3tTdo02nbjtM/ewra6jPHmpThenkTYh8pG9ucZ/1P8So4u4FGBek/BjpOVsDCMoLA/iuBKIFXRA==}
    engines: {node: '>= 0.4'}

  side-channel-weakmap@1.0.2:
    resolution: {integrity: sha512-WPS/HvHQTYnHisLo9McqBHOJk2FkHO/tlpvldyrnem4aeQp4hai3gythswg6p01oSoTl58rcpiFAjF2br2Ak2A==}
    engines: {node: '>= 0.4'}

  side-channel@1.1.0:
    resolution: {integrity: sha512-ZX99e6tRweoUXqR+VBrslhda51Nh5MTQwou5tnUDgbtyM0dBgmhEDtWGP/xbKn6hqfPRHujUNwz5fy/wbbhnpw==}
    engines: {node: '>= 0.4'}

  siginfo@2.0.0:
    resolution: {integrity: sha512-ybx0WO1/8bSBLEWXZvEd7gMW3Sn3JFlW3TvX1nREbDLRNQNaeNN8WK0meBwPdAaOI7TtRRRJn/Es1zhrrCHu7g==}

  signal-exit@3.0.7:
    resolution: {integrity: sha512-wnD2ZE+l+SPC/uoS0vXeE9L1+0wuaMqKlfz9AMUo38JsyLSBWSFcHR1Rri62LZc12vLr1gb3jl7iwQhgwpAbGQ==}

  signal-exit@4.1.0:
    resolution: {integrity: sha512-bzyZ1e88w9O1iNJbKnOlvYTrWPDl46O1bG0D3XInv+9tkPrxrN8jUUTiFlDkkmKWgn1M6CfIA13SuGqOa9Korw==}
    engines: {node: '>=14'}

  simple-swizzle@0.2.2:
    resolution: {integrity: sha512-JA//kQgZtbuY83m+xT+tXJkmJncGMTFT+C+g2h2R9uxkYIrE2yy9sgmcLhCnw57/WSD+Eh3J97FPEDFnbXnDUg==}

  sisteransi@1.0.5:
    resolution: {integrity: sha512-bLGGlR1QxBcynn2d5YmDX4MGjlZvy2MRBDRNHLJ8VI6l6+9FUiyTFNJ0IveOSP0bcXgVDPRcfGqA0pjaqUpfVg==}

  slash@3.0.0:
    resolution: {integrity: sha512-g9Q1haeby36OSStwb4ntCGGGaKsaVSjQ68fBxoQcutl5fS1vuY18H3wSt3jFyFtrkx+Kz0V1G85A4MyAdDMi2Q==}
    engines: {node: '>=8'}

  solid-js@1.9.5:
    resolution: {integrity: sha512-ogI3DaFcyn6UhYhrgcyRAMbu/buBJitYQASZz5WzfQVPP10RD2AbCoRZ517psnezrasyCbWzIxZ6kVqet768xw==}

  sort-keys-length@1.0.1:
    resolution: {integrity: sha512-GRbEOUqCxemTAk/b32F2xa8wDTs+Z1QHOkbhJDQTvv/6G3ZkbJ+frYWsTcc7cBB3Fu4wy4XlLCuNtJuMn7Gsvw==}
    engines: {node: '>=0.10.0'}

  sort-keys@1.1.2:
    resolution: {integrity: sha512-vzn8aSqKgytVik0iwdBEi+zevbTYZogewTUM6dtpmGwEcdzbub/TX4bCzRhebDCRC3QzXgJsLRKB2V/Oof7HXg==}
    engines: {node: '>=0.10.0'}

  source-map-js@1.2.1:
    resolution: {integrity: sha512-UXWMKhLOwVKb728IUtQPXxfYU+usdybtUrK/8uGE8CQMvrhOpwvzDBwj0QhSL7MQc7vIsISBG8VQ8+IDQxpfQA==}
    engines: {node: '>=0.10.0'}

  source-map-support@0.5.21:
    resolution: {integrity: sha512-uBHU3L3czsIyYXKX88fdrGovxdSCoTGDRZ6SYXtSRxLZUzHg5P/66Ht6uoUlHu9EZod+inXhKo3qQgwXUT/y1w==}

  source-map@0.6.1:
    resolution: {integrity: sha512-UjgapumWlbMhkBgzT7Ykc5YXUT46F0iKu8SGXq0bcwP5dz/h0Plj6enJqjz1Zbq2l5WaqYnrVbwWOWMyF3F47g==}
    engines: {node: '>=0.10.0'}

  source-map@0.7.4:
    resolution: {integrity: sha512-l3BikUxvPOcn5E74dZiq5BGsTb5yEwhaTSzccU6t4sDOH8NWJCstKO5QT2CvtFoK6F0saL7p9xHAqHOlCPJygA==}
    engines: {node: '>= 8'}

  source-map@0.8.0-beta.0:
    resolution: {integrity: sha512-2ymg6oRBpebeZi9UUNsgQ89bhx01TcTkmNTGnNO88imTmbSgy4nfujrgVEFKWpMTEGA11EDkTt7mqObTPdigIA==}
    engines: {node: '>= 8'}

  sourcemap-codec@1.4.8:
    resolution: {integrity: sha512-9NykojV5Uih4lgo5So5dtw+f0JgJX30KCNI8gwhz2J9A15wD0Ml6tjHKwf6fTSa6fAdVBdZeNOs9eJ71qCk8vA==}
    deprecated: Please use @jridgewell/sourcemap-codec instead

  space-separated-tokens@2.0.2:
    resolution: {integrity: sha512-PEGlAwrG8yXGXRjW32fGbg66JAlOAwbObuqVoJpv/mRgoWDQfgH1wDPvtzWyUSNAXBGSk8h755YDbbcEy3SH2Q==}

  split@0.3.3:
    resolution: {integrity: sha512-wD2AeVmxXRBoX44wAycgjVpMhvbwdI2aZjCkvfNcH1YqHQvJVa1duWc73OyVGJUc05fhFaTZeQ/PYsrmyH0JVA==}

  stable-hash@0.0.4:
    resolution: {integrity: sha512-LjdcbuBeLcdETCrPn9i8AYAZ1eCtu4ECAWtP7UleOiZ9LzVxRzzUZEoZ8zB24nhkQnDWyET0I+3sWokSDS3E7g==}

  stackback@0.0.2:
    resolution: {integrity: sha512-1XMJE5fQo1jGH6Y/7ebnwPOBEkIEnT4QF32d5R1+VXdXveM0IBMJt8zfaxX1P3QhVwrYe+576+jkANtSS2mBbw==}

  stacktracey@2.1.8:
    resolution: {integrity: sha512-Kpij9riA+UNg7TnphqjH7/CzctQ/owJGNbFkfEeve4Z4uxT5+JapVLFXcsurIfN34gnTWZNJ/f7NMG0E8JDzTw==}

  std-env@3.8.1:
    resolution: {integrity: sha512-vj5lIj3Mwf9D79hBkltk5qmkFI+biIKWS2IBxEyEU3AX1tUf7AoL8nSazCOiiqQsGKIq01SClsKEzweu34uwvA==}

  stoppable@1.1.0:
    resolution: {integrity: sha512-KXDYZ9dszj6bzvnEMRYvxgeTHU74QBFL54XKtP3nyMuJ81CFYtABZ3bAzL2EdFUaEwJOBOgENyFj3R7oTzDyyw==}
    engines: {node: '>=4', npm: '>=6'}

  stream-combiner@0.0.4:
    resolution: {integrity: sha512-rT00SPnTVyRsaSz5zgSPma/aHSOic5U1prhYdRy5HS2kTZviFpmDgzilbtsJsxiroqACmayynDN/9VzIbX5DOw==}

  streamx@2.22.0:
    resolution: {integrity: sha512-sLh1evHOzBy/iWRiR6d1zRcLao4gGZr3C1kzNz4fopCOKJb6xD9ub8Mpi9Mr1R6id5o43S+d93fI48UC5uM9aw==}

  string-width@4.2.3:
    resolution: {integrity: sha512-wKyQRQpjJ0sIp62ErSZdGsjMJWsap5oRNihHhu6G7JVO/9jIB6UyevL+tXuOqrng8j/cxKTWyWUwvSTriiZz/g==}
    engines: {node: '>=8'}

  string-width@5.1.2:
    resolution: {integrity: sha512-HnLOCR3vjcY8beoNLtcjZ5/nxn2afmME6lhrDrebokqMap+XbeW8n9TXpPDOqdGK5qcI3oT0GKTW6wC7EMiVqA==}
    engines: {node: '>=12'}

  string.prototype.matchall@4.0.12:
    resolution: {integrity: sha512-6CC9uyBL+/48dYizRf7H7VAYCMCNTBeM78x/VTUe9bFEaxBepPJDa1Ow99LqI/1yF7kuy7Q3cQsYMrcjGUcskA==}
    engines: {node: '>= 0.4'}

  string.prototype.repeat@1.0.0:
    resolution: {integrity: sha512-0u/TldDbKD8bFCQ/4f5+mNRrXwZ8hg2w7ZR8wa16e8z9XpePWl3eGEcUD0OXpEH/VJH/2G3gjUtR3ZOiBe2S/w==}

  string.prototype.trim@1.2.10:
    resolution: {integrity: sha512-Rs66F0P/1kedk5lyYyH9uBzuiI/kNRmwJAR9quK6VOtIpZ2G+hMZd+HQbbv25MgCA6gEffoMZYxlTod4WcdrKA==}
    engines: {node: '>= 0.4'}

  string.prototype.trimend@1.0.9:
    resolution: {integrity: sha512-G7Ok5C6E/j4SGfyLCloXTrngQIQU3PWtXGst3yM7Bea9FRURf1S42ZHlZZtsNque2FN2PoUhfZXYLNWwEr4dLQ==}
    engines: {node: '>= 0.4'}

  string.prototype.trimstart@1.0.8:
    resolution: {integrity: sha512-UXSH262CSZY1tfu3G3Secr6uGLCFVPMhIqHjlgCUtCCcgihYc/xKs9djMTMUOb2j1mVSeU8EU6NWc/iQKU6Gfg==}
    engines: {node: '>= 0.4'}

  stringify-entities@4.0.4:
    resolution: {integrity: sha512-IwfBptatlO+QCJUo19AqvrPNqlVMpW9YEL2LIVY+Rpv2qsjCGxaDLNRgeGsQWJhfItebuJhsGSLjaBbNSQ+ieg==}

  strip-ansi@6.0.1:
    resolution: {integrity: sha512-Y38VPSHcqkFrCpFnQ9vuSXmquuv5oXOKpGeT6aGrr3o3Gc9AlVa6JBfUSOCnbxGGZF+/0ooI7KrPuUSztUdU5A==}
    engines: {node: '>=8'}

  strip-ansi@7.1.0:
    resolution: {integrity: sha512-iq6eVVI64nQQTRYq2KtEg2d2uU7LElhTJwsH4YzIHZshxlgZms/wIc4VoDQTlG/IvVIrBKG06CrZnp0qv7hkcQ==}
    engines: {node: '>=12'}

  strip-bom@3.0.0:
    resolution: {integrity: sha512-vavAMRXOgBVNF6nyEEmL3DBK19iRpDcoIwW+swQ+CbGiu7lju6t+JklA1MHweoWtadgt4ISVUsXLyDq34ddcwA==}
    engines: {node: '>=4'}

  strip-dirs@3.0.0:
    resolution: {integrity: sha512-I0sdgcFTfKQlUPZyAqPJmSG3HLO9rWDFnxonnIbskYNM3DwFOeTNB5KzVq3dA1GdRAc/25b5Y7UO2TQfKWw4aQ==}

  strip-final-newline@2.0.0:
    resolution: {integrity: sha512-BrpvfNAE3dcvq7ll3xVumzjKjZQ5tI1sEUIKr3Uoks0XUl45St3FlatVqef9prk4jRDzhW6WZg+3bk93y6pLjA==}
    engines: {node: '>=6'}

  strip-json-comments@2.0.1:
    resolution: {integrity: sha512-4gB8na07fecVVkOI6Rs4e7T6NOTki5EmL7TUduTs6bu3EdnSycntVJ4re8kgZA+wx9IueI2Y11bfbgwtzuE0KQ==}
    engines: {node: '>=0.10.0'}

  strip-json-comments@3.1.1:
    resolution: {integrity: sha512-6fPc+R4ihwqP6N/aIv2f1gMH8lOVtWQHoqC4yK6oSDVVocumAsfCqjkXnqiYMhmMwS/mEHLp7Vehlt3ql6lEig==}
    engines: {node: '>=8'}

  strtok3@9.1.1:
    resolution: {integrity: sha512-FhwotcEqjr241ZbjFzjlIYg6c5/L/s4yBGWSMvJ9UoExiSqL+FnFA/CaeZx17WGaZMS/4SOZp8wH18jSS4R4lw==}
    engines: {node: '>=16'}

  style-to-js@1.1.16:
    resolution: {integrity: sha512-/Q6ld50hKYPH3d/r6nr117TZkHR0w0kGGIVfpG9N6D8NymRPM9RqCUv4pRpJ62E5DqOYx2AFpbZMyCPnjQCnOw==}

  style-to-object@1.0.8:
    resolution: {integrity: sha512-xT47I/Eo0rwJmaXC4oilDGDWLohVhR6o/xAQcPQN8q6QBuZVL8qMYL85kLmST5cPjAorwvqIA4qXTRQoYHaL6g==}

  styleq@0.1.3:
    resolution: {integrity: sha512-3ZUifmCDCQanjeej1f6kyl/BeP/Vae5EYkQ9iJfUm/QwZvlgnZzyflqAsAWYURdtea8Vkvswu2GrC57h3qffcA==}

  styleq@0.2.1:
    resolution: {integrity: sha512-L0TR0NQb+X4/ktDEKmjWyp27gla+LUYi/by5k5SjKXf6/pvZP7wbwEB5J+tqxdFVPgzbsuz+d4RTScO/QZquBw==}

  stylis@4.3.4:
    resolution: {integrity: sha512-osIBl6BGUmSfDkyH2mB7EFvCJntXDrLhKjHTRj/rK6xLH0yuPrHULDRQzKokSOD4VoorhtKpfcfW1GAntu8now==}

  sucrase@3.35.0:
    resolution: {integrity: sha512-8EbVDiu9iN/nESwxeSxDKe0dunta1GOlHufmSSXxMD2z2/tMZpDMpvXQGsc+ajGo8y2uYUmixaSRUc/QPoQ0GA==}
    engines: {node: '>=16 || 14 >=14.17'}
    hasBin: true

  supports-color@7.2.0:
    resolution: {integrity: sha512-qpCAvRl9stuOHveKsn7HncJRvv501qIacKzQlO/+Lwxc9+0q2wLyv4Dfvt80/DPn2pqOBsJdDiogXGR9+OvwRw==}
    engines: {node: '>=8'}

  supports-color@8.1.1:
    resolution: {integrity: sha512-MpUEN2OodtUzxvKQl72cUF7RQ5EiHsGvSsVG0ia9c5RbWGL2CI4C7EpPS8UTBIplnlzZiNuV56w+FuNxy3ty2Q==}
    engines: {node: '>=10'}

  supports-preserve-symlinks-flag@1.0.0:
    resolution: {integrity: sha512-ot0WnXS9fgdkgIcePe6RHNk1WA8+muPa6cSjeR3V8K27q9BB1rTE3R1p7Hv0z1ZyAc8s6Vvv8DIyWf681MAt0w==}
    engines: {node: '>= 0.4'}

  swr@2.3.3:
    resolution: {integrity: sha512-dshNvs3ExOqtZ6kJBaAsabhPdHyeY4P2cKwRCniDVifBMoG/SVI7tfLWqPXriVspf2Rg4tPzXJTnwaihIeFw2A==}
    peerDependencies:
      react: ^16.11.0 || ^17.0.0 || ^18.0.0 || ^19.0.0

  tailwindcss@4.0.12:
    resolution: {integrity: sha512-bT0hJo91FtncsAMSsMzUkoo/iEU0Xs5xgFgVC9XmdM9bw5MhZuQFjPNl6wxAE0SiQF/YTZJa+PndGWYSDtuxAg==}

  tapable@2.2.1:
    resolution: {integrity: sha512-GNzQvQTOIP6RyTfE2Qxb8ZVlNmw0n88vp1szwWRimP02mnTsx3Wtn5qRdqY9w2XduFNUgvOwhNnQsjwCp+kqaQ==}
    engines: {node: '>=6'}

  tar-stream@3.1.7:
    resolution: {integrity: sha512-qJj60CXt7IU1Ffyc3NJMjh6EkuCFej46zUqJ4J7pqYlThyd9bO0XBTmcOIhSzZJVWfsLks0+nle/j538YAW9RQ==}

  tar@7.4.3:
    resolution: {integrity: sha512-5S7Va8hKfV7W5U6g3aYxXmlPoZVAwUMy9AOKyF2fVuZa2UD3qZjg578OrLRt8PcNN1PleVaL/5/yYATNL0ICUw==}
    engines: {node: '>=18'}

  terminate@2.8.0:
    resolution: {integrity: sha512-bcbjJEg0wY5nuJXvGxxHfmoEPkyHLCctUKO6suwtxy7jVSgGcgPeGwpbLDLELFhIaxCGRr3dPvyNg1yuz2V0eg==}
    engines: {node: '>=12'}

  terser-webpack-plugin@5.3.14:
    resolution: {integrity: sha512-vkZjpUjb6OMS7dhV+tILUW6BhpDR7P2L/aQSAv+Uwk+m8KATX9EccViHTJR2qDtACKPIYndLGCyl3FMo+r2LMw==}
    engines: {node: '>= 10.13.0'}
    peerDependencies:
      '@swc/core': '*'
      esbuild: '*'
      uglify-js: '*'
      webpack: ^5.1.0
    peerDependenciesMeta:
      '@swc/core':
        optional: true
      esbuild:
        optional: true
      uglify-js:
        optional: true

  terser@5.39.0:
    resolution: {integrity: sha512-LBAhFyLho16harJoWMg/nZsQYgTrg5jXOn2nCYjRUcZZEdE3qa2zb8QEDRUGVZBW4rlazf2fxkg8tztybTaqWw==}
    engines: {node: '>=10'}
    hasBin: true

  text-decoder@1.2.3:
    resolution: {integrity: sha512-3/o9z3X0X0fTupwsYvR03pJ/DjWuqqrfwBgTQzdWDiQSm9KitAyz/9WqsT2JQW7KV2m+bC2ol/zqpW37NHxLaA==}

  thenify-all@1.6.0:
    resolution: {integrity: sha512-RNxQH/qI8/t3thXJDwcstUO4zeqo64+Uy/+sNVRBx4Xn2OX+OZ9oP+iJnNFqplFra2ZUVeKCSa2oVWi3T4uVmA==}
    engines: {node: '>=0.8'}

  thenify@3.3.1:
    resolution: {integrity: sha512-RVZSIV5IG10Hk3enotrhvz0T9em6cyHBLkH/YAZuKqd8hRkKhSfCGIcP2KUY0EPxndzANBmNllzWPwak+bheSw==}

  throttleit@2.1.0:
    resolution: {integrity: sha512-nt6AMGKW1p/70DF/hGBdJB57B8Tspmbp5gfJ8ilhLnt7kkr2ye7hzD6NVG8GGErk2HWF34igrL2CXmNIkzKqKw==}
    engines: {node: '>=18'}

  through@2.3.8:
    resolution: {integrity: sha512-w89qg7PI8wAdvX60bMDP+bFoD5Dvhm9oLheFp5O4a2QF0cSBGsBX4qZmadPMvVqlLJBBci+WqGGOAPvcDeNSVg==}

  tiny-invariant@1.3.3:
    resolution: {integrity: sha512-+FbBPE1o9QAYvviau/qC5SE3caw21q3xkvWKBtja5vgqOWIHHJ3ioaq1VPfn/Szqctz2bU/oYeKd9/z5BL+PVg==}

  tiny-warning@1.0.3:
    resolution: {integrity: sha512-lBN9zLN/oAf68o3zNXYrdCt1kP8WsiGW8Oo2ka41b2IM5JL/S1CTyX1rW0mb/zSuJun0ZUrDxx4sqvYS2FWzPA==}

  tinybench@2.9.0:
    resolution: {integrity: sha512-0+DUvqWMValLmha6lr4kD8iAMK1HzV0/aKnCtWb9v9641TnP/MFb7Pc2bxoxQjTXAErryXVgUOfv2YqNllqGeg==}

  tinyexec@0.3.2:
    resolution: {integrity: sha512-KQQR9yN7R5+OSwaK0XQoj22pwHoTlgYqmUscPYoknOoWCWfj/5/ABTMRi69FrKU5ffPVh5QcFikpWJI/P1ocHA==}

  tinyglobby@0.2.12:
    resolution: {integrity: sha512-qkf4trmKSIiMTs/E63cxH+ojC2unam7rJ0WrauAzpT3ECNTxGRMlaXxVbfxMUC/w0LaYk6jQ4y/nGR9uBO3tww==}
    engines: {node: '>=12.0.0'}

  tinypool@1.0.2:
    resolution: {integrity: sha512-al6n+QEANGFOMf/dmUMsuS5/r9B06uwlyNjZZql/zv8J7ybHCgoihBNORZCY2mzUuAnomQa2JdhyHKzZxPCrFA==}
    engines: {node: ^18.0.0 || >=20.0.0}

  tinyrainbow@2.0.0:
    resolution: {integrity: sha512-op4nsTR47R6p0vMUUoYl/a+ljLFVtlfaXkLQmqfLR1qHma1h/ysYk4hEXZ880bf2CYgTskvTa/e196Vd5dDQXw==}
    engines: {node: '>=14.0.0'}

  tinyspy@3.0.2:
    resolution: {integrity: sha512-n1cw8k1k0x4pgA2+9XrOkFydTerNcJ1zWCO5Nn9scWHTD+5tp8dghT2x1uduQePZTZgd3Tupf+x9BxJjeJi77Q==}
    engines: {node: '>=14.0.0'}

  to-regex-range@5.0.1:
    resolution: {integrity: sha512-65P7iz6X5yEr1cwcgvQxbbIw7Uk3gOy5dIdtZ4rDveLqhrdJP+Li/Hx6tyK0NEb+2GCyneCMJiGqrADCSNk8sQ==}
    engines: {node: '>=8.0'}

  token-types@6.0.0:
    resolution: {integrity: sha512-lbDrTLVsHhOMljPscd0yitpozq7Ga2M5Cvez5AjGg8GASBjtt6iERCAJ93yommPmz62fb45oFIXHEZ3u9bfJEA==}
    engines: {node: '>=14.16'}

  tr46@1.0.1:
    resolution: {integrity: sha512-dTpowEjclQ7Kgx5SdBkqRzVhERQXov8/l9Ft9dVM9fmg0W0KQSVaXX9T4i6twCPNtYiZM53lpSSUAwJbFPOHxA==}

  tree-kill@1.2.2:
    resolution: {integrity: sha512-L0Orpi8qGpRG//Nd+H90vFB+3iHnue1zSSGmNOOCh1GLJ7rUKVwV2HvijphGQS2UmhUZewS9VgvxYIdgr+fG1A==}
    hasBin: true

  trim-lines@3.0.1:
    resolution: {integrity: sha512-kRj8B+YHZCc9kQYdWfJB2/oUl9rA99qbowYYBtr4ui4mZyAQ2JpvVBd/6U2YloATfqBhBTSMhTpgBHtU0Mf3Rg==}

  trough@2.2.0:
    resolution: {integrity: sha512-tmMpK00BjZiUyVyvrBK7knerNgmgvcV/KLVyuma/SC+TQN167GrMRciANTz09+k3zW8L8t60jWO1GpfkZdjTaw==}

  ts-api-utils@2.0.1:
    resolution: {integrity: sha512-dnlgjFSVetynI8nzgJ+qF62efpglpWRk8isUEWZGWlJYySCTD6aKvbUDu+zbPeDakk3bg5H4XpitHukgfL1m9w==}
    engines: {node: '>=18.12'}
    peerDependencies:
      typescript: '>=4.8.4'

  ts-expect@1.3.0:
    resolution: {integrity: sha512-e4g0EJtAjk64xgnFPD6kTBUtpnMVzDrMb12N1YZV0VvSlhnVT3SGxiYTLdGy8Q5cYHOIC/FAHmZ10eGrAguicQ==}

  ts-interface-checker@0.1.13:
    resolution: {integrity: sha512-Y/arvbn+rrz3JCKl9C4kVNfTfSm2/mEp5FSz5EsZSANGPSlQrpRI5M4PKF+mJnE52jOO90PnPSc3Ur3bTQw0gA==}

  tsconfck@3.1.5:
    resolution: {integrity: sha512-CLDfGgUp7XPswWnezWwsCRxNmgQjhYq3VXHM0/XIRxhVrKw0M1if9agzryh1QS3nxjCROvV+xWxoJO1YctzzWg==}
    engines: {node: ^18 || >=20}
    hasBin: true
    peerDependencies:
      typescript: ^5.0.0
    peerDependenciesMeta:
      typescript:
        optional: true

  tsconfig-paths@3.15.0:
    resolution: {integrity: sha512-2Ac2RgzDe/cn48GvOe3M+o82pEFewD3UPbyoUHHdKasHwJKjds4fLXWf/Ux5kATBKN20oaFGu+jbElp1pos0mg==}

  tslib@2.8.1:
    resolution: {integrity: sha512-oJFu94HQb+KVduSUQL7wnpmqnfmLsOA/nAh6b6EH0wCEoK0/mPeXU6c3wKDV83MkOuHPRHtSXKKU99IBazS/2w==}

  tsup@8.4.0:
    resolution: {integrity: sha512-b+eZbPCjz10fRryaAA7C8xlIHnf8VnsaRqydheLIqwG/Mcpfk8Z5zp3HayX7GaTygkigHl5cBUs+IhcySiIexQ==}
    engines: {node: '>=18'}
    hasBin: true
    peerDependencies:
      '@microsoft/api-extractor': ^7.36.0
      '@swc/core': ^1
      postcss: ^8.4.12
      typescript: '>=4.5.0'
    peerDependenciesMeta:
      '@microsoft/api-extractor':
        optional: true
      '@swc/core':
        optional: true
      postcss:
        optional: true
      typescript:
        optional: true

  tsx@4.19.3:
    resolution: {integrity: sha512-4H8vUNGNjQ4V2EOoGw005+c+dGuPSnhpPBPHBtsZdGZBk/iJb4kguGlPWaZTZ3q5nMtFOEsY0nRDlh9PJyd6SQ==}
    engines: {node: '>=18.0.0'}
    hasBin: true

  tunnel@0.0.6:
    resolution: {integrity: sha512-1h/Lnq9yajKY2PEbBadPXj3VxsDDu844OnaAo52UVmIzIvwwtBPIuNvkjuzBlTWpfJyUbG3ez0KSBibQkj4ojg==}
    engines: {node: '>=0.6.11 <=0.7.0 || >=0.7.3'}

  type-check@0.4.0:
    resolution: {integrity: sha512-XleUoc9uwGXqjWwXaUTZAmzMcFZ5858QA2vvx1Ur5xIcixXIP+8LnFDgRplU30us6teqdlskFfu+ae4K79Ooew==}
    engines: {node: '>= 0.8.0'}

  type-fest@2.19.0:
    resolution: {integrity: sha512-RAH822pAdBgcNMAfWnCBU3CFZcfZ/i1eZjwFU/dsLKumyuuP3niueg2UAukXYF0E2AAoc82ZSSf9J0WQBinzHA==}
    engines: {node: '>=12.20'}

  typed-array-buffer@1.0.3:
    resolution: {integrity: sha512-nAYYwfY3qnzX30IkA6AQZjVbtK6duGontcQm1WSG1MD94YLqK0515GNApXkoxKOWMusVssAHWLh9SeaoefYFGw==}
    engines: {node: '>= 0.4'}

  typed-array-byte-length@1.0.3:
    resolution: {integrity: sha512-BaXgOuIxz8n8pIq3e7Atg/7s+DpiYrxn4vdot3w9KbnBhcRQq6o3xemQdIfynqSeXeDrF32x+WvfzmOjPiY9lg==}
    engines: {node: '>= 0.4'}

  typed-array-byte-offset@1.0.4:
    resolution: {integrity: sha512-bTlAFB/FBYMcuX81gbL4OcpH5PmlFHqlCCpAl8AlEzMz5k53oNDvN8p1PNOWLEmI2x4orp3raOFB51tv9X+MFQ==}
    engines: {node: '>= 0.4'}

  typed-array-length@1.0.7:
    resolution: {integrity: sha512-3KS2b+kL7fsuk/eJZ7EQdnEmQoaho/r6KUef7hxvltNA5DR8NAUM+8wJMbJyZ4G9/7i3v5zPBIMN5aybAh2/Jg==}
    engines: {node: '>= 0.4'}

  typescript-eslint@8.26.0:
    resolution: {integrity: sha512-PtVz9nAnuNJuAVeUFvwztjuUgSnJInODAUx47VDwWPXzd5vismPOtPtt83tzNXyOjVQbPRp786D6WFW/M2koIA==}
    engines: {node: ^18.18.0 || ^20.9.0 || >=21.1.0}
    peerDependencies:
      eslint: ^8.57.0 || ^9.0.0
      typescript: '>=4.8.4 <5.9.0'

  typescript@5.8.2:
    resolution: {integrity: sha512-aJn6wq13/afZp/jT9QZmwEjDqqvSGp1VT5GVg+f/t6/oVyrgXM6BY1h9BRh/O5p3PlUPAe+WuiEZOmb/49RqoQ==}
    engines: {node: '>=14.17'}
    hasBin: true

  ufo@1.5.4:
    resolution: {integrity: sha512-UsUk3byDzKd04EyoZ7U4DOlxQaD14JUKQl6/P7wiX4FNvUfm3XL246n9W5AmqwW5RSFJ27NAuM0iLscAOYUiGQ==}

  uint8array-extras@1.4.0:
    resolution: {integrity: sha512-ZPtzy0hu4cZjv3z5NW9gfKnNLjoz4y6uv4HlelAjDK7sY/xOkKZv9xK/WQpcsBB3jEybChz9DPC2U/+cusjJVQ==}
    engines: {node: '>=18'}

  unbox-primitive@1.1.0:
    resolution: {integrity: sha512-nWJ91DjeOkej/TA8pXQ3myruKpKEYgqvpw9lz4OPHj/NWFNluYrjbz9j01CJ8yKQd2g4jFoOkINCTW2I5LEEyw==}
    engines: {node: '>= 0.4'}

  unbzip2-stream@1.4.3:
    resolution: {integrity: sha512-mlExGW4w71ebDJviH16lQLtZS32VKqsSfk80GCfUlwT/4/hNRFsoscrF/c++9xinkMzECL1uL9DDwXqFWkruPg==}

  undici-types@6.20.0:
    resolution: {integrity: sha512-Ny6QZ2Nju20vw1SRHe3d9jVu6gJ+4e3+MMpqu7pqE5HT6WsTSlce++GQmK5UXS8mzV8DSYHrQH+Xrf2jVcuKNg==}

  undici@5.28.5:
    resolution: {integrity: sha512-zICwjrDrcrUE0pyyJc1I2QzBkLM8FINsgOrt6WjA+BgajVq9Nxu2PbFFXUrAggLfDXlZGZBVZYw7WNV5KiBiBA==}
    engines: {node: '>=14.0'}

  unenv@2.0.0-rc.8:
    resolution: {integrity: sha512-wj/lN45LvZ4Uz95rti6DC5wg56eocAwA8KYzExk2SN01iuAb9ayzMwN13Kd3EG2eBXu27PzgMIXLTwWfSczKfw==}

  unified@11.0.5:
    resolution: {integrity: sha512-xKvGhPWw3k84Qjh8bI3ZeJjqnyadK+GEFtazSfZv/rKeTkTjOJho6mFqh2SM96iIcZokxiOpg78GazTSg8+KHA==}

  unist-util-is@5.2.1:
    resolution: {integrity: sha512-u9njyyfEh43npf1M+yGKDGVPbY/JWEemg5nH05ncKPfi+kBbKBJoTdsogMu33uhytuLlv9y0O7GH7fEdwLdLQw==}

  unist-util-is@6.0.0:
    resolution: {integrity: sha512-2qCTHimwdxLfz+YzdGfkqNlH0tLi9xjTnHddPmJwtIG9MGsdbutfTc4P+haPD7l7Cjxf/WZj+we5qfVPvvxfYw==}

  unist-util-position-from-estree@2.0.0:
    resolution: {integrity: sha512-KaFVRjoqLyF6YXCbVLNad/eS4+OfPQQn2yOd7zF/h5T/CSL2v8NpN6a5TPvtbXthAGw5nG+PuTtq+DdIZr+cRQ==}

  unist-util-position@5.0.0:
    resolution: {integrity: sha512-fucsC7HjXvkB5R3kTCO7kUjRdrS0BJt3M/FPxmHMBOm8JQi2BsHAHFsy27E0EolP8rp0NzXsJ+jNPyDWvOJZPA==}

  unist-util-remove@3.1.1:
    resolution: {integrity: sha512-kfCqZK5YVY5yEa89tvpl7KnBBHu2c6CzMkqHUrlOqaRgGOMp0sMvwWOVrbAtj03KhovQB7i96Gda72v/EFE0vw==}

  unist-util-stringify-position@4.0.0:
    resolution: {integrity: sha512-0ASV06AAoKCDkS2+xw5RXJywruurpbC4JZSm7nr7MOt1ojAzvyyaO+UxZf18j8FCF6kmzCZKcAgN/yu2gm2XgQ==}

  unist-util-visit-parents@5.1.3:
    resolution: {integrity: sha512-x6+y8g7wWMyQhL1iZfhIPhDAs7Xwbn9nRosDXl7qoPTSCy0yNxnKc+hWokFifWQIDGi154rdUqKvbCa4+1kLhg==}

  unist-util-visit-parents@6.0.1:
    resolution: {integrity: sha512-L/PqWzfTP9lzzEa6CKs0k2nARxTdZduw3zyh8d2NVBnsyvHjSX4TWse388YrrQKbvI8w20fGjGlhgT96WwKykw==}

  unist-util-visit@5.0.0:
    resolution: {integrity: sha512-MR04uvD+07cwl/yhVuVWAtw+3GOR/knlL55Nd/wAdblk27GCVt3lqpTivy/tkJcZoNPzTwS1Y+KMojlLDhoTzg==}

  universalify@2.0.1:
    resolution: {integrity: sha512-gptHNQghINnc/vTGIk0SOFGFNXw7JVrlRUtConJRlvaw6DuX0wO5Jeko9sWrMBhh+PsYAZ7oXAiOnf/UKogyiw==}
    engines: {node: '>= 10.0.0'}

  update-browserslist-db@1.1.2:
    resolution: {integrity: sha512-PPypAm5qvlD7XMZC3BujecnaOxwhrtoFR+Dqkk5Aa/6DssiH0ibKoketaj9w8LP7Bont1rYeoV5plxD7RTEPRg==}
    hasBin: true
    peerDependencies:
      browserslist: '>= 4.21.0'

  update-check@1.5.4:
    resolution: {integrity: sha512-5YHsflzHP4t1G+8WGPlvKbJEbAJGCgw+Em+dGR1KmBUbr1J36SJBqlHLjR7oob7sco5hWHGQVcr9B2poIVDDTQ==}

  uri-js@4.4.1:
    resolution: {integrity: sha512-7rKUyy33Q1yc98pQ1DAmLtwX109F7TIfWlW1Ydo8Wl1ii1SeHieeh0HHfPeL2fMXK6z0s8ecKs9frCuLJvndBg==}

  use-composed-ref@1.4.0:
    resolution: {integrity: sha512-djviaxuOOh7wkj0paeO1Q/4wMZ8Zrnag5H6yBvzN7AKKe8beOaED9SF5/ByLqsku8NP4zQqsvM2u3ew/tJK8/w==}
    peerDependencies:
      '@types/react': '*'
      react: ^16.8.0 || ^17.0.0 || ^18.0.0 || ^19.0.0
    peerDependenciesMeta:
      '@types/react':
        optional: true

  use-isomorphic-layout-effect@1.2.0:
    resolution: {integrity: sha512-q6ayo8DWoPZT0VdG4u3D3uxcgONP3Mevx2i2b0434cwWBoL+aelL1DzkXI6w3PhTZzUeR2kaVlZn70iCiseP6w==}
    peerDependencies:
      '@types/react': '*'
      react: ^16.8.0 || ^17.0.0 || ^18.0.0 || ^19.0.0
    peerDependenciesMeta:
      '@types/react':
        optional: true

  use-latest@1.3.0:
    resolution: {integrity: sha512-mhg3xdm9NaM8q+gLT8KryJPnRFOz1/5XPBhmDEVZK1webPzDjrPk7f/mbpeLqTgB9msytYWANxgALOCJKnLvcQ==}
    peerDependencies:
      '@types/react': '*'
      react: ^16.8.0 || ^17.0.0 || ^18.0.0 || ^19.0.0
    peerDependenciesMeta:
      '@types/react':
        optional: true

  use-sync-external-store@1.4.0:
    resolution: {integrity: sha512-9WXSPC5fMv61vaupRkCKCxsPxBocVnwakBEkMIHHpkTTg6icbJtg6jzgtLDm4bl3cSHAca52rYWih0k4K3PfHw==}
    peerDependencies:
      react: ^16.8.0 || ^17.0.0 || ^18.0.0 || ^19.0.0

  vary@1.1.2:
    resolution: {integrity: sha512-BNGbWLfd0eUPabhkXUVm0j8uuvREyTh5ovRa/dyow/BqAbZJyC+5fU+IzQOzmAKzYqYRAISoRhdQr3eIZ/PXqg==}
    engines: {node: '>= 0.8'}

  vfile-matter@5.0.0:
    resolution: {integrity: sha512-jhPSqlj8hTSkTXOqyxbUeZAFFVq/iwu/jukcApEqc/7DOidaAth6rDc0Zgg0vWpzUnWkwFP7aK28l6nBmxMqdQ==}

  vfile-message@4.0.2:
    resolution: {integrity: sha512-jRDZ1IMLttGj41KcZvlrYAaI3CfqpLpfpf+Mfig13viT6NKvRzWZ+lXz0Y5D60w6uJIBAOGq9mSHf0gktF0duw==}

  vfile@6.0.3:
    resolution: {integrity: sha512-KzIbH/9tXat2u30jf+smMwFCsno4wHVdNmzFyL+T/L3UGqqk6JKfVqOFOZEpZSHADH1k40ab6NUIXZq422ov3Q==}

  vite-node@1.6.0:
    resolution: {integrity: sha512-de6HJgzC+TFzOu0NTC4RAIsyf/DY/ibWDYQUcuEA84EMHhcefTUGkjFHKKEJhQN4A+6I0u++kr3l36ZF2d7XRw==}
    engines: {node: ^18.0.0 || >=20.0.0}
    hasBin: true

  vite-node@3.0.8:
    resolution: {integrity: sha512-6PhR4H9VGlcwXZ+KWCdMqbtG649xCPZqfI9j2PsK1FcXgEzro5bGHcVKFCTqPLaNKZES8Evqv4LwvZARsq5qlg==}
    engines: {node: ^18.0.0 || ^20.0.0 || >=22.0.0}
    hasBin: true

  vite-plugin-stylex-dev@0.7.5:
    resolution: {integrity: sha512-MY4kuBDP6zVvcqepCZ/yG8njjXCXgxkceD7Ma4+CqSd+yBrIU5CF5dAdITbb69cG4oq9gmsV+zIXl+/5V9HN/w==}

  vite-tsconfig-paths@5.1.4:
    resolution: {integrity: sha512-cYj0LRuLV2c2sMqhqhGpaO3LretdtMn/BVX4cPLanIZuwwrkVl+lK84E/miEXkCHWXuq65rhNN4rXsBcOB3S4w==}
    peerDependencies:
      vite: '*'
    peerDependenciesMeta:
      vite:
        optional: true

  vite@5.4.14:
    resolution: {integrity: sha512-EK5cY7Q1D8JNhSaPKVK4pwBFvaTmZxEnoKXLG/U9gmdDcihQGNzFlgIvaxezFR4glP1LsuiedwMBqCXH3wZccA==}
    engines: {node: ^18.0.0 || >=20.0.0}
    hasBin: true
    peerDependencies:
      '@types/node': ^18.0.0 || >=20.0.0
      less: '*'
      lightningcss: ^1.21.0
      sass: '*'
      sass-embedded: '*'
      stylus: '*'
      sugarss: '*'
      terser: ^5.4.0
    peerDependenciesMeta:
      '@types/node':
        optional: true
      less:
        optional: true
      lightningcss:
        optional: true
      sass:
        optional: true
      sass-embedded:
        optional: true
      stylus:
        optional: true
      sugarss:
        optional: true
      terser:
        optional: true

  vite@6.2.1:
    resolution: {integrity: sha512-n2GnqDb6XPhlt9B8olZPrgMD/es/Nd1RdChF6CBD/fHW6pUyUTt2sQW2fPRX5GiD9XEa6+8A6A4f2vT6pSsE7Q==}
    engines: {node: ^18.0.0 || ^20.0.0 || >=22.0.0}
    hasBin: true
    peerDependencies:
      '@types/node': ^18.0.0 || ^20.0.0 || >=22.0.0
      jiti: '>=1.21.0'
      less: '*'
      lightningcss: ^1.21.0
      sass: '*'
      sass-embedded: '*'
      stylus: '*'
      sugarss: '*'
      terser: ^5.16.0
      tsx: ^4.8.1
      yaml: ^2.4.2
    peerDependenciesMeta:
      '@types/node':
        optional: true
      jiti:
        optional: true
      less:
        optional: true
      lightningcss:
        optional: true
      sass:
        optional: true
      sass-embedded:
        optional: true
      stylus:
        optional: true
      sugarss:
        optional: true
      terser:
        optional: true
      tsx:
        optional: true
      yaml:
        optional: true

  vitest@3.0.8:
    resolution: {integrity: sha512-dfqAsNqRGUc8hB9OVR2P0w8PZPEckti2+5rdZip0WIz9WW0MnImJ8XiR61QhqLa92EQzKP2uPkzenKOAHyEIbA==}
    engines: {node: ^18.0.0 || ^20.0.0 || >=22.0.0}
    hasBin: true
    peerDependencies:
      '@edge-runtime/vm': '*'
      '@types/debug': ^4.1.12
      '@types/node': ^18.0.0 || ^20.0.0 || >=22.0.0
      '@vitest/browser': 3.0.8
      '@vitest/ui': 3.0.8
      happy-dom: '*'
      jsdom: '*'
    peerDependenciesMeta:
      '@edge-runtime/vm':
        optional: true
      '@types/debug':
        optional: true
      '@types/node':
        optional: true
      '@vitest/browser':
        optional: true
      '@vitest/ui':
        optional: true
      happy-dom:
        optional: true
      jsdom:
        optional: true

  wait-port@1.1.0:
    resolution: {integrity: sha512-3e04qkoN3LxTMLakdqeWth8nih8usyg+sf1Bgdf9wwUkp05iuK1eSY/QpLvscT/+F/gA89+LpUmmgBtesbqI2Q==}
    engines: {node: '>=10'}
    hasBin: true

  watchpack@2.4.2:
    resolution: {integrity: sha512-TnbFSbcOCcDgjZ4piURLCbJ3nJhznVh9kw6F6iokjiFPl8ONxe9A6nMDVXDiNbrSfLILs6vB07F7wLBrwPYzJw==}
    engines: {node: '>=10.13.0'}

  webidl-conversions@4.0.2:
    resolution: {integrity: sha512-YQ+BmxuTgd6UXZW3+ICGfyqRyHXVlD5GtQr5+qjiNW7bF0cqrzX500HVXPBOvgXb5YnzDd+h0zqyv61KUD7+Sg==}

  webpack-sources@3.2.3:
    resolution: {integrity: sha512-/DyMEOrDgLKKIG0fmvtz+4dUX/3Ghozwgm6iPp8KRhvn+eQf9+Q7GWxVNMk3+uCPWfdXYC4ExGBckIXdFEfH1w==}
    engines: {node: '>=10.13.0'}

  webpack@5.98.0:
    resolution: {integrity: sha512-UFynvx+gM44Gv9qFgj0acCQK2VE1CtdfwFdimkapco3hlPCJ/zeq73n2yVKimVbtm+TnApIugGhLJnkU6gjYXA==}
    engines: {node: '>=10.13.0'}
    hasBin: true
    peerDependencies:
      webpack-cli: '*'
    peerDependenciesMeta:
      webpack-cli:
        optional: true

  whatwg-url@7.1.0:
    resolution: {integrity: sha512-WUu7Rg1DroM7oQvGWfOiAK21n74Gg+T4elXEQYkOhtyLeWiJFoOGLXPKI/9gzIie9CtwVLm8wtw6YJdKyxSjeg==}

  which-boxed-primitive@1.1.1:
    resolution: {integrity: sha512-TbX3mj8n0odCBFVlY8AxkqcHASw3L60jIuF8jFP78az3C2YhmGvqbHBpAjTRH2/xqYunrJ9g1jSyjCjpoWzIAA==}
    engines: {node: '>= 0.4'}

  which-builtin-type@1.2.1:
    resolution: {integrity: sha512-6iBczoX+kDQ7a3+YJBnh3T+KZRxM/iYNPXicqk66/Qfm1b93iu+yOImkg0zHbj5LNOcNv1TEADiZ0xa34B4q6Q==}
    engines: {node: '>= 0.4'}

  which-collection@1.0.2:
    resolution: {integrity: sha512-K4jVyjnBdgvc86Y6BkaLZEN933SwYOuBFkdmBu9ZfkcAbdVbpITnDmjvZ/aQjRXQrv5EPkTnD1s39GiiqbngCw==}
    engines: {node: '>= 0.4'}

  which-typed-array@1.1.19:
    resolution: {integrity: sha512-rEvr90Bck4WZt9HHFC4DJMsjvu7x+r6bImz0/BrbWb7A2djJ8hnZMrWnHo9F8ssv0OMErasDhftrfROTyqSDrw==}
    engines: {node: '>= 0.4'}

  which@2.0.2:
    resolution: {integrity: sha512-BLI3Tl1TW3Pvl70l3yq3Y64i+awpwXqsGBYWkkqMtnbXgrMD+yj7rhW0kuEDxzJaYXGjEW5ogapKNMEKNMjibA==}
    engines: {node: '>= 8'}
    hasBin: true

  why-is-node-running@2.3.0:
    resolution: {integrity: sha512-hUrmaWBdVDcxvYqnyh09zunKzROWjbZTiNy8dBEjkS7ehEDQibXJ7XvlmtbwuTclUiIyN+CyXQD4Vmko8fNm8w==}
    engines: {node: '>=8'}
    hasBin: true

  widest-line@4.0.1:
    resolution: {integrity: sha512-o0cyEG0e8GPzT4iGHphIOh0cJOV8fivsXxddQasHPHfoZf1ZexrfeA21w2NaEN1RHE+fXlfISmOE8R9N3u3Qig==}
    engines: {node: '>=12'}

  word-wrap@1.2.5:
    resolution: {integrity: sha512-BN22B5eaMMI9UMtjrGd5g5eCYPpCPDUy0FJXbYsaT5zYxjFOckS53SQDE3pWkVoWpHXVb3BrYcEN4Twa55B5cA==}
    engines: {node: '>=0.10.0'}

  workerd@1.20250224.0:
    resolution: {integrity: sha512-NntMg1d9SSkbS4vGdjV5NZxe6FUrvJXY7UiQD7fBtCRVpoPpqz9bVgTq86zalMm+vz64lftzabKT4ka4Y9hejQ==}
    engines: {node: '>=16'}
    hasBin: true

  wrangler@3.114.0:
    resolution: {integrity: sha512-cY0HxgU5yuc24tE1Y4KD2n9UzYYEx+9lSL7p/Sqj18SgDfwyiMPY/FryXQAPYLuD/S+dxArRQyeEkFSokIr75Q==}
    engines: {node: '>=16.17.0'}
    hasBin: true
    peerDependencies:
      '@cloudflare/workers-types': ^4.20250224.0
    peerDependenciesMeta:
      '@cloudflare/workers-types':
        optional: true

  wrap-ansi@7.0.0:
    resolution: {integrity: sha512-YVGIj2kamLSTxw6NsZjoBxfSwsn0ycdesmc4p+Q21c5zPuZ1pl+NfxVdxPtdHvmNVOQ6XSYG4AUtyt/Fi7D16Q==}
    engines: {node: '>=10'}

  wrap-ansi@8.1.0:
    resolution: {integrity: sha512-si7QWI6zUMq56bESFvagtmzMdGOtoxfR+Sez11Mobfc7tm+VkUckk9bW2UeffTGVUbOksxmSw0AA2gs8g71NCQ==}
    engines: {node: '>=12'}

  ws@8.18.0:
    resolution: {integrity: sha512-8VbfWfHLbbwu3+N6OKsOMpBdT4kXPDDB9cJk2bJ6mh9ucxdlnNvH1e+roYkKmN9Nxw2yjz7VzeO9oOz2zJ04Pw==}
    engines: {node: '>=10.0.0'}
    peerDependencies:
      bufferutil: ^4.0.1
      utf-8-validate: '>=5.0.2'
    peerDependenciesMeta:
      bufferutil:
        optional: true
      utf-8-validate:
        optional: true

  yallist@3.1.1:
    resolution: {integrity: sha512-a4UGQaWPH59mOXUYnAG2ewncQS4i4F43Tv3JoAM+s2VDAmS9NsK8GpDMLrCHPksFT7h3K6TOoUNn2pb7RoXx4g==}

  yallist@5.0.0:
    resolution: {integrity: sha512-YgvUTfwqyc7UXVMrB+SImsVYSmTS8X/tSrtdNZMImM+n7+QTriRXyXim0mBrTXNeqzVF0KWGgHPeiyViFFrNDw==}
    engines: {node: '>=18'}

  yaml@2.7.0:
    resolution: {integrity: sha512-+hSoy/QHluxmC9kCIJyL/uyFmLmc+e5CFR5Wa+bpIhIj85LVb9ZH2nVnqrHoSvKogwODv0ClqZkmiSSaIH5LTA==}
    engines: {node: '>= 14'}
    hasBin: true

  yauzl@3.2.0:
    resolution: {integrity: sha512-Ow9nuGZE+qp1u4JIPvg+uCiUr7xGQWdff7JQSk5VGYTAZMDe2q8lxJ10ygv10qmSj031Ty/6FNJpLO4o1Sgc+w==}
    engines: {node: '>=12'}

  yocto-queue@0.1.0:
    resolution: {integrity: sha512-rVksvsnNCdJ/ohGc6xgPwyN8eheCxsiLM8mxuE/t/mOVqJewPuO1miLpTHQiRgTKCLexL4MeAFVagts7HmNZ2Q==}
    engines: {node: '>=10'}

  youch@3.2.3:
    resolution: {integrity: sha512-ZBcWz/uzZaQVdCvfV4uk616Bbpf2ee+F/AvuKDR5EwX/Y4v06xWdtMluqTD7+KlZdM93lLm9gMZYo0sKBS0pgw==}

  zod-to-json-schema@3.24.3:
    resolution: {integrity: sha512-HIAfWdYIt1sssHfYZFCXp4rU1w2r8hVVXYIlmoa0r0gABLs5di3RCqPU5DDROogVz1pAdYBaz7HK5n9pSUNs3A==}
    peerDependencies:
      zod: ^3.24.1

  zod@3.22.3:
    resolution: {integrity: sha512-EjIevzuJRiRPbVH4mGc8nApb/lVLKVpmUhAaR5R5doKGfAnGJ6Gr3CViAVjP+4FWSxCsybeWQdcgCtbX+7oZug==}

  zod@3.24.2:
    resolution: {integrity: sha512-lY7CDW43ECgW9u1TcT3IoXHflywfVqDYze4waEz812jR/bZ8FHDsl7pFQoSZTz5N+2NqRXs8GBwnAwo3ZNxqhQ==}

  zwitch@2.0.4:
    resolution: {integrity: sha512-bXE4cR/kVZhKZX/RjPEflHaKVhUVl85noU3v6b8apfQEc1x4A+zBxjZ4lN8LqGd6WZ3dl98pY4o717VFmoPp+A==}

snapshots:

  '@actions/core@1.11.1':
    dependencies:
      '@actions/exec': 1.1.1
      '@actions/http-client': 2.2.3

  '@actions/exec@1.1.1':
    dependencies:
      '@actions/io': 1.1.3

  '@actions/http-client@2.2.3':
    dependencies:
      tunnel: 0.0.6
      undici: 5.28.5

  '@actions/io@1.1.3': {}

  '@ai-sdk/provider-utils@2.1.11(zod@3.24.2)':
    dependencies:
      '@ai-sdk/provider': 1.0.10
      eventsource-parser: 3.0.0
      nanoid: 3.3.9
      secure-json-parse: 2.7.0
    optionalDependencies:
      zod: 3.24.2

  '@ai-sdk/provider@1.0.10':
    dependencies:
      json-schema: 0.4.0

  '@ai-sdk/react@1.1.21(react@19.0.0)(zod@3.24.2)':
    dependencies:
      '@ai-sdk/provider-utils': 2.1.11(zod@3.24.2)
      '@ai-sdk/ui-utils': 1.1.17(zod@3.24.2)
      swr: 2.3.3(react@19.0.0)
      throttleit: 2.1.0
    optionalDependencies:
      react: 19.0.0
      zod: 3.24.2

  '@ai-sdk/ui-utils@1.1.17(zod@3.24.2)':
    dependencies:
      '@ai-sdk/provider': 1.0.10
      '@ai-sdk/provider-utils': 2.1.11(zod@3.24.2)
      zod-to-json-schema: 3.24.3(zod@3.24.2)
    optionalDependencies:
      zod: 3.24.2

  '@alloc/quick-lru@5.2.0': {}

  '@ampproject/remapping@2.3.0':
    dependencies:
      '@jridgewell/gen-mapping': 0.3.8
      '@jridgewell/trace-mapping': 0.3.25

  '@babel/code-frame@7.26.2':
    dependencies:
      '@babel/helper-validator-identifier': 7.25.9
      js-tokens: 4.0.0
      picocolors: 1.1.1

  '@babel/compat-data@7.26.3': {}

  '@babel/compat-data@7.26.8': {}

  '@babel/core@7.26.0':
    dependencies:
      '@ampproject/remapping': 2.3.0
      '@babel/code-frame': 7.26.2
      '@babel/generator': 7.26.3
      '@babel/helper-compilation-targets': 7.25.9
      '@babel/helper-module-transforms': 7.26.0(@babel/core@7.26.0)
      '@babel/helpers': 7.26.0
      '@babel/parser': 7.26.3
      '@babel/template': 7.25.9
      '@babel/traverse': 7.26.4
      '@babel/types': 7.26.3
      convert-source-map: 2.0.0
      debug: 4.4.0
      gensync: 1.0.0-beta.2
      json5: 2.2.3
      semver: 6.3.1
    transitivePeerDependencies:
      - supports-color

  '@babel/core@7.26.9':
    dependencies:
      '@ampproject/remapping': 2.3.0
      '@babel/code-frame': 7.26.2
      '@babel/generator': 7.26.9
      '@babel/helper-compilation-targets': 7.26.5
      '@babel/helper-module-transforms': 7.26.0(@babel/core@7.26.9)
      '@babel/helpers': 7.26.9
      '@babel/parser': 7.26.9
      '@babel/template': 7.26.9
      '@babel/traverse': 7.26.9
      '@babel/types': 7.26.9
      convert-source-map: 2.0.0
      debug: 4.4.0
      gensync: 1.0.0-beta.2
      json5: 2.2.3
      semver: 6.3.1
    transitivePeerDependencies:
      - supports-color

  '@babel/generator@7.26.3':
    dependencies:
      '@babel/parser': 7.26.3
      '@babel/types': 7.26.9
      '@jridgewell/gen-mapping': 0.3.8
      '@jridgewell/trace-mapping': 0.3.25
      jsesc: 3.0.2

  '@babel/generator@7.26.9':
    dependencies:
      '@babel/parser': 7.26.9
      '@babel/types': 7.26.9
      '@jridgewell/gen-mapping': 0.3.8
      '@jridgewell/trace-mapping': 0.3.25
      jsesc: 3.1.0

  '@babel/helper-compilation-targets@7.25.9':
    dependencies:
      '@babel/compat-data': 7.26.3
      '@babel/helper-validator-option': 7.25.9
      browserslist: 4.24.4
      lru-cache: 5.1.1
      semver: 6.3.1

  '@babel/helper-compilation-targets@7.26.5':
    dependencies:
      '@babel/compat-data': 7.26.8
      '@babel/helper-validator-option': 7.25.9
      browserslist: 4.24.4
      lru-cache: 5.1.1
      semver: 6.3.1

  '@babel/helper-module-imports@7.25.9':
    dependencies:
      '@babel/traverse': 7.26.4
      '@babel/types': 7.26.9
    transitivePeerDependencies:
      - supports-color

  '@babel/helper-module-transforms@7.26.0(@babel/core@7.26.0)':
    dependencies:
      '@babel/core': 7.26.0
      '@babel/helper-module-imports': 7.25.9
      '@babel/helper-validator-identifier': 7.25.9
      '@babel/traverse': 7.26.4
    transitivePeerDependencies:
      - supports-color

  '@babel/helper-module-transforms@7.26.0(@babel/core@7.26.9)':
    dependencies:
      '@babel/core': 7.26.9
      '@babel/helper-module-imports': 7.25.9
      '@babel/helper-validator-identifier': 7.25.9
      '@babel/traverse': 7.26.4
    transitivePeerDependencies:
      - supports-color

  '@babel/helper-plugin-utils@7.25.9': {}

  '@babel/helper-plugin-utils@7.26.5': {}

  '@babel/helper-string-parser@7.25.9': {}

  '@babel/helper-validator-identifier@7.25.9': {}

  '@babel/helper-validator-option@7.25.9': {}

  '@babel/helpers@7.26.0':
    dependencies:
      '@babel/template': 7.25.9
      '@babel/types': 7.26.9

  '@babel/helpers@7.26.9':
    dependencies:
      '@babel/template': 7.26.9
      '@babel/types': 7.26.9

  '@babel/parser@7.26.3':
    dependencies:
      '@babel/types': 7.26.9

  '@babel/parser@7.26.9':
    dependencies:
      '@babel/types': 7.26.9

  '@babel/plugin-syntax-typescript@7.25.7(@babel/core@7.26.0)':
    dependencies:
      '@babel/core': 7.26.0
      '@babel/helper-plugin-utils': 7.25.9

  '@babel/plugin-transform-react-jsx-self@7.25.9(@babel/core@7.26.9)':
    dependencies:
      '@babel/core': 7.26.9
      '@babel/helper-plugin-utils': 7.26.5

  '@babel/plugin-transform-react-jsx-source@7.25.9(@babel/core@7.26.9)':
    dependencies:
      '@babel/core': 7.26.9
      '@babel/helper-plugin-utils': 7.26.5

  '@babel/runtime@7.26.9':
    dependencies:
      regenerator-runtime: 0.14.1

  '@babel/template@7.25.9':
    dependencies:
      '@babel/code-frame': 7.26.2
      '@babel/parser': 7.26.3
      '@babel/types': 7.26.9

  '@babel/template@7.26.9':
    dependencies:
      '@babel/code-frame': 7.26.2
      '@babel/parser': 7.26.9
      '@babel/types': 7.26.9

  '@babel/traverse@7.26.4':
    dependencies:
      '@babel/code-frame': 7.26.2
      '@babel/generator': 7.26.3
      '@babel/parser': 7.26.3
      '@babel/template': 7.25.9
      '@babel/types': 7.26.9
      debug: 4.4.0
      globals: 11.12.0
    transitivePeerDependencies:
      - supports-color

  '@babel/traverse@7.26.9':
    dependencies:
      '@babel/code-frame': 7.26.2
      '@babel/generator': 7.26.9
      '@babel/parser': 7.26.9
      '@babel/template': 7.26.9
      '@babel/types': 7.26.9
      debug: 4.4.0
      globals: 11.12.0
    transitivePeerDependencies:
      - supports-color

  '@babel/types@7.26.3':
    dependencies:
      '@babel/helper-string-parser': 7.25.9
      '@babel/helper-validator-identifier': 7.25.9

  '@babel/types@7.26.9':
    dependencies:
      '@babel/helper-string-parser': 7.25.9
      '@babel/helper-validator-identifier': 7.25.9

  '@clack/core@0.4.1':
    dependencies:
      picocolors: 1.1.1
      sisteransi: 1.0.5

  '@clack/prompts@0.10.0':
    dependencies:
      '@clack/core': 0.4.1
      picocolors: 1.1.1
      sisteransi: 1.0.5

  '@cloudflare/kv-asset-handler@0.3.4':
    dependencies:
      mime: 3.0.0

  '@cloudflare/unenv-preset@2.0.0(unenv@2.0.0-rc.8)(workerd@1.20250224.0)':
    dependencies:
      unenv: 2.0.0-rc.8
    optionalDependencies:
      workerd: 1.20250224.0

  '@cloudflare/workerd-darwin-64@1.20250224.0':
    optional: true

  '@cloudflare/workerd-darwin-arm64@1.20250224.0':
    optional: true

  '@cloudflare/workerd-linux-64@1.20250224.0':
    optional: true

  '@cloudflare/workerd-linux-arm64@1.20250224.0':
    optional: true

  '@cloudflare/workerd-windows-64@1.20250224.0':
    optional: true

  '@cspotcode/source-map-support@0.8.1':
    dependencies:
      '@jridgewell/trace-mapping': 0.3.9

  '@emnapi/runtime@1.3.1':
    dependencies:
      tslib: 2.8.1
    optional: true

  '@emotion/hash@0.9.2': {}

  '@esbuild-plugins/node-globals-polyfill@0.2.3(esbuild@0.17.19)':
    dependencies:
      esbuild: 0.17.19

  '@esbuild-plugins/node-modules-polyfill@0.2.2(esbuild@0.17.19)':
    dependencies:
      esbuild: 0.17.19
      escape-string-regexp: 4.0.0
      rollup-plugin-node-polyfills: 0.2.1

  '@esbuild/aix-ppc64@0.21.5':
    optional: true

  '@esbuild/aix-ppc64@0.23.1':
    optional: true

  '@esbuild/aix-ppc64@0.25.0':
    optional: true

  '@esbuild/android-arm64@0.17.19':
    optional: true

  '@esbuild/android-arm64@0.21.5':
    optional: true

  '@esbuild/android-arm64@0.23.1':
    optional: true

  '@esbuild/android-arm64@0.25.0':
    optional: true

  '@esbuild/android-arm@0.17.19':
    optional: true

  '@esbuild/android-arm@0.21.5':
    optional: true

  '@esbuild/android-arm@0.23.1':
    optional: true

  '@esbuild/android-arm@0.25.0':
    optional: true

  '@esbuild/android-x64@0.17.19':
    optional: true

  '@esbuild/android-x64@0.21.5':
    optional: true

  '@esbuild/android-x64@0.23.1':
    optional: true

  '@esbuild/android-x64@0.25.0':
    optional: true

  '@esbuild/darwin-arm64@0.17.19':
    optional: true

  '@esbuild/darwin-arm64@0.21.5':
    optional: true

  '@esbuild/darwin-arm64@0.23.1':
    optional: true

  '@esbuild/darwin-arm64@0.25.0':
    optional: true

  '@esbuild/darwin-x64@0.17.19':
    optional: true

  '@esbuild/darwin-x64@0.21.5':
    optional: true

  '@esbuild/darwin-x64@0.23.1':
    optional: true

  '@esbuild/darwin-x64@0.25.0':
    optional: true

  '@esbuild/freebsd-arm64@0.17.19':
    optional: true

  '@esbuild/freebsd-arm64@0.21.5':
    optional: true

  '@esbuild/freebsd-arm64@0.23.1':
    optional: true

  '@esbuild/freebsd-arm64@0.25.0':
    optional: true

  '@esbuild/freebsd-x64@0.17.19':
    optional: true

  '@esbuild/freebsd-x64@0.21.5':
    optional: true

  '@esbuild/freebsd-x64@0.23.1':
    optional: true

  '@esbuild/freebsd-x64@0.25.0':
    optional: true

  '@esbuild/linux-arm64@0.17.19':
    optional: true

  '@esbuild/linux-arm64@0.21.5':
    optional: true

  '@esbuild/linux-arm64@0.23.1':
    optional: true

  '@esbuild/linux-arm64@0.25.0':
    optional: true

  '@esbuild/linux-arm@0.17.19':
    optional: true

  '@esbuild/linux-arm@0.21.5':
    optional: true

  '@esbuild/linux-arm@0.23.1':
    optional: true

  '@esbuild/linux-arm@0.25.0':
    optional: true

  '@esbuild/linux-ia32@0.17.19':
    optional: true

  '@esbuild/linux-ia32@0.21.5':
    optional: true

  '@esbuild/linux-ia32@0.23.1':
    optional: true

  '@esbuild/linux-ia32@0.25.0':
    optional: true

  '@esbuild/linux-loong64@0.17.19':
    optional: true

  '@esbuild/linux-loong64@0.21.5':
    optional: true

  '@esbuild/linux-loong64@0.23.1':
    optional: true

  '@esbuild/linux-loong64@0.25.0':
    optional: true

  '@esbuild/linux-mips64el@0.17.19':
    optional: true

  '@esbuild/linux-mips64el@0.21.5':
    optional: true

  '@esbuild/linux-mips64el@0.23.1':
    optional: true

  '@esbuild/linux-mips64el@0.25.0':
    optional: true

  '@esbuild/linux-ppc64@0.17.19':
    optional: true

  '@esbuild/linux-ppc64@0.21.5':
    optional: true

  '@esbuild/linux-ppc64@0.23.1':
    optional: true

  '@esbuild/linux-ppc64@0.25.0':
    optional: true

  '@esbuild/linux-riscv64@0.17.19':
    optional: true

  '@esbuild/linux-riscv64@0.21.5':
    optional: true

  '@esbuild/linux-riscv64@0.23.1':
    optional: true

  '@esbuild/linux-riscv64@0.25.0':
    optional: true

  '@esbuild/linux-s390x@0.17.19':
    optional: true

  '@esbuild/linux-s390x@0.21.5':
    optional: true

  '@esbuild/linux-s390x@0.23.1':
    optional: true

  '@esbuild/linux-s390x@0.25.0':
    optional: true

  '@esbuild/linux-x64@0.17.19':
    optional: true

  '@esbuild/linux-x64@0.21.5':
    optional: true

  '@esbuild/linux-x64@0.23.1':
    optional: true

  '@esbuild/linux-x64@0.25.0':
    optional: true

  '@esbuild/netbsd-arm64@0.25.0':
    optional: true

  '@esbuild/netbsd-x64@0.17.19':
    optional: true

  '@esbuild/netbsd-x64@0.21.5':
    optional: true

  '@esbuild/netbsd-x64@0.23.1':
    optional: true

  '@esbuild/netbsd-x64@0.25.0':
    optional: true

  '@esbuild/openbsd-arm64@0.23.1':
    optional: true

  '@esbuild/openbsd-arm64@0.25.0':
    optional: true

  '@esbuild/openbsd-x64@0.17.19':
    optional: true

  '@esbuild/openbsd-x64@0.21.5':
    optional: true

  '@esbuild/openbsd-x64@0.23.1':
    optional: true

  '@esbuild/openbsd-x64@0.25.0':
    optional: true

  '@esbuild/sunos-x64@0.17.19':
    optional: true

  '@esbuild/sunos-x64@0.21.5':
    optional: true

  '@esbuild/sunos-x64@0.23.1':
    optional: true

  '@esbuild/sunos-x64@0.25.0':
    optional: true

  '@esbuild/win32-arm64@0.17.19':
    optional: true

  '@esbuild/win32-arm64@0.21.5':
    optional: true

  '@esbuild/win32-arm64@0.23.1':
    optional: true

  '@esbuild/win32-arm64@0.25.0':
    optional: true

  '@esbuild/win32-ia32@0.17.19':
    optional: true

  '@esbuild/win32-ia32@0.21.5':
    optional: true

  '@esbuild/win32-ia32@0.23.1':
    optional: true

  '@esbuild/win32-ia32@0.25.0':
    optional: true

  '@esbuild/win32-x64@0.17.19':
    optional: true

  '@esbuild/win32-x64@0.21.5':
    optional: true

  '@esbuild/win32-x64@0.23.1':
    optional: true

  '@esbuild/win32-x64@0.25.0':
    optional: true

  '@eslint-community/eslint-utils@4.4.1(eslint@9.22.0(jiti@2.4.2))':
    dependencies:
      eslint: 9.22.0(jiti@2.4.2)
      eslint-visitor-keys: 3.4.3

  '@eslint-community/regexpp@4.12.1': {}

  '@eslint/config-array@0.19.2':
    dependencies:
      '@eslint/object-schema': 2.1.6
      debug: 4.4.0
      minimatch: 3.1.2
    transitivePeerDependencies:
      - supports-color

  '@eslint/config-helpers@0.1.0': {}

  '@eslint/core@0.12.0':
    dependencies:
      '@types/json-schema': 7.0.15

  '@eslint/eslintrc@3.3.0':
    dependencies:
      ajv: 6.12.6
      debug: 4.4.0
      espree: 10.3.0
      globals: 14.0.0
      ignore: 5.3.2
      import-fresh: 3.3.1
      js-yaml: 4.1.0
      minimatch: 3.1.2
      strip-json-comments: 3.1.1
    transitivePeerDependencies:
      - supports-color

  '@eslint/js@9.22.0': {}

  '@eslint/object-schema@2.1.6': {}

  '@eslint/plugin-kit@0.2.7':
    dependencies:
      '@eslint/core': 0.12.0
      levn: 0.4.1

  '@fastify/busboy@2.1.1': {}

  '@hono/node-server@1.13.8(hono@4.7.4)':
    dependencies:
      hono: 4.7.4

  '@humanfs/core@0.19.1': {}

  '@humanfs/node@0.16.6':
    dependencies:
      '@humanfs/core': 0.19.1
      '@humanwhocodes/retry': 0.3.1

  '@humanwhocodes/module-importer@1.0.1': {}

  '@humanwhocodes/retry@0.3.1': {}

  '@humanwhocodes/retry@0.4.2': {}

  '@img/sharp-darwin-arm64@0.33.5':
    optionalDependencies:
      '@img/sharp-libvips-darwin-arm64': 1.0.4
    optional: true

  '@img/sharp-darwin-x64@0.33.5':
    optionalDependencies:
      '@img/sharp-libvips-darwin-x64': 1.0.4
    optional: true

  '@img/sharp-libvips-darwin-arm64@1.0.4':
    optional: true

  '@img/sharp-libvips-darwin-x64@1.0.4':
    optional: true

  '@img/sharp-libvips-linux-arm64@1.0.4':
    optional: true

  '@img/sharp-libvips-linux-arm@1.0.5':
    optional: true

  '@img/sharp-libvips-linux-s390x@1.0.4':
    optional: true

  '@img/sharp-libvips-linux-x64@1.0.4':
    optional: true

  '@img/sharp-libvips-linuxmusl-arm64@1.0.4':
    optional: true

  '@img/sharp-libvips-linuxmusl-x64@1.0.4':
    optional: true

  '@img/sharp-linux-arm64@0.33.5':
    optionalDependencies:
      '@img/sharp-libvips-linux-arm64': 1.0.4
    optional: true

  '@img/sharp-linux-arm@0.33.5':
    optionalDependencies:
      '@img/sharp-libvips-linux-arm': 1.0.5
    optional: true

  '@img/sharp-linux-s390x@0.33.5':
    optionalDependencies:
      '@img/sharp-libvips-linux-s390x': 1.0.4
    optional: true

  '@img/sharp-linux-x64@0.33.5':
    optionalDependencies:
      '@img/sharp-libvips-linux-x64': 1.0.4
    optional: true

  '@img/sharp-linuxmusl-arm64@0.33.5':
    optionalDependencies:
      '@img/sharp-libvips-linuxmusl-arm64': 1.0.4
    optional: true

  '@img/sharp-linuxmusl-x64@0.33.5':
    optionalDependencies:
      '@img/sharp-libvips-linuxmusl-x64': 1.0.4
    optional: true

  '@img/sharp-wasm32@0.33.5':
    dependencies:
      '@emnapi/runtime': 1.3.1
    optional: true

  '@img/sharp-win32-ia32@0.33.5':
    optional: true

  '@img/sharp-win32-x64@0.33.5':
    optional: true

  '@isaacs/cliui@8.0.2':
    dependencies:
      string-width: 5.1.2
      string-width-cjs: string-width@4.2.3
      strip-ansi: 7.1.0
      strip-ansi-cjs: strip-ansi@6.0.1
      wrap-ansi: 8.1.0
      wrap-ansi-cjs: wrap-ansi@7.0.0

  '@isaacs/fs-minipass@4.0.1':
    dependencies:
      minipass: 7.1.2

  '@jridgewell/gen-mapping@0.3.8':
    dependencies:
      '@jridgewell/set-array': 1.2.1
      '@jridgewell/sourcemap-codec': 1.5.0
      '@jridgewell/trace-mapping': 0.3.25

  '@jridgewell/resolve-uri@3.1.2': {}

  '@jridgewell/set-array@1.2.1': {}

  '@jridgewell/source-map@0.3.6':
    dependencies:
      '@jridgewell/gen-mapping': 0.3.8
      '@jridgewell/trace-mapping': 0.3.25

  '@jridgewell/sourcemap-codec@1.5.0': {}

  '@jridgewell/trace-mapping@0.3.25':
    dependencies:
      '@jridgewell/resolve-uri': 3.1.2
      '@jridgewell/sourcemap-codec': 1.5.0

  '@jridgewell/trace-mapping@0.3.9':
    dependencies:
      '@jridgewell/resolve-uri': 3.1.2
      '@jridgewell/sourcemap-codec': 1.5.0

  '@mdx-js/mdx@3.1.0(acorn@8.14.1)':
    dependencies:
      '@types/estree': 1.0.6
      '@types/estree-jsx': 1.0.5
      '@types/hast': 3.0.4
      '@types/mdx': 2.0.13
      collapse-white-space: 2.1.0
      devlop: 1.1.0
      estree-util-is-identifier-name: 3.0.0
      estree-util-scope: 1.0.0
      estree-walker: 3.0.3
      hast-util-to-jsx-runtime: 2.3.6
      markdown-extensions: 2.0.0
      recma-build-jsx: 1.0.0
      recma-jsx: 1.0.0(acorn@8.14.1)
      recma-stringify: 1.0.0
      rehype-recma: 1.0.0
      remark-mdx: 3.1.0
      remark-parse: 11.0.0
      remark-rehype: 11.1.1
      source-map: 0.7.4
      unified: 11.0.5
      unist-util-position-from-estree: 2.0.0
      unist-util-stringify-position: 4.0.0
      unist-util-visit: 5.0.0
      vfile: 6.0.3
    transitivePeerDependencies:
      - acorn
      - supports-color

  '@mdx-js/react@3.1.0(@types/react@19.0.10)(react@19.0.0)':
    dependencies:
      '@types/mdx': 2.0.13
      '@types/react': 19.0.10
      react: 19.0.0

  '@napi-rs/nice-android-arm-eabi@1.0.1':
    optional: true

  '@napi-rs/nice-android-arm64@1.0.1':
    optional: true

  '@napi-rs/nice-darwin-arm64@1.0.1':
    optional: true

  '@napi-rs/nice-darwin-x64@1.0.1':
    optional: true

  '@napi-rs/nice-freebsd-x64@1.0.1':
    optional: true

  '@napi-rs/nice-linux-arm-gnueabihf@1.0.1':
    optional: true

  '@napi-rs/nice-linux-arm64-gnu@1.0.1':
    optional: true

  '@napi-rs/nice-linux-arm64-musl@1.0.1':
    optional: true

  '@napi-rs/nice-linux-ppc64-gnu@1.0.1':
    optional: true

  '@napi-rs/nice-linux-riscv64-gnu@1.0.1':
    optional: true

  '@napi-rs/nice-linux-s390x-gnu@1.0.1':
    optional: true

  '@napi-rs/nice-linux-x64-gnu@1.0.1':
    optional: true

  '@napi-rs/nice-linux-x64-musl@1.0.1':
    optional: true

  '@napi-rs/nice-win32-arm64-msvc@1.0.1':
    optional: true

  '@napi-rs/nice-win32-ia32-msvc@1.0.1':
    optional: true

  '@napi-rs/nice-win32-x64-msvc@1.0.1':
    optional: true

  '@napi-rs/nice@1.0.1':
    optionalDependencies:
      '@napi-rs/nice-android-arm-eabi': 1.0.1
      '@napi-rs/nice-android-arm64': 1.0.1
      '@napi-rs/nice-darwin-arm64': 1.0.1
      '@napi-rs/nice-darwin-x64': 1.0.1
      '@napi-rs/nice-freebsd-x64': 1.0.1
      '@napi-rs/nice-linux-arm-gnueabihf': 1.0.1
      '@napi-rs/nice-linux-arm64-gnu': 1.0.1
      '@napi-rs/nice-linux-arm64-musl': 1.0.1
      '@napi-rs/nice-linux-ppc64-gnu': 1.0.1
      '@napi-rs/nice-linux-riscv64-gnu': 1.0.1
      '@napi-rs/nice-linux-s390x-gnu': 1.0.1
      '@napi-rs/nice-linux-x64-gnu': 1.0.1
      '@napi-rs/nice-linux-x64-musl': 1.0.1
      '@napi-rs/nice-win32-arm64-msvc': 1.0.1
      '@napi-rs/nice-win32-ia32-msvc': 1.0.1
      '@napi-rs/nice-win32-x64-msvc': 1.0.1
    optional: true

  '@netlify/functions@3.0.1':
    dependencies:
      '@netlify/serverless-functions-api': 1.35.0

  '@netlify/serverless-functions-api@1.35.0': {}

  '@nodelib/fs.scandir@2.1.5':
    dependencies:
      '@nodelib/fs.stat': 2.0.5
      run-parallel: 1.2.0

  '@nodelib/fs.stat@2.0.5': {}

  '@nodelib/fs.walk@1.2.8':
    dependencies:
      '@nodelib/fs.scandir': 2.1.5
      fastq: 1.19.1

  '@nolyfill/is-core-module@1.0.39': {}

  '@opentelemetry/api@1.9.0': {}

  '@pkgjs/parseargs@0.11.0':
    optional: true

  '@playwright/test@1.51.0':
    dependencies:
      playwright: 1.51.0

  '@rollup/pluginutils@5.1.4(rollup@4.35.0)':
    dependencies:
      '@types/estree': 1.0.6
      estree-walker: 2.0.2
      picomatch: 4.0.2
    optionalDependencies:
      rollup: 4.35.0

  '@rollup/rollup-android-arm-eabi@4.35.0':
    optional: true

  '@rollup/rollup-android-arm64@4.35.0':
    optional: true

  '@rollup/rollup-darwin-arm64@4.35.0':
    optional: true

  '@rollup/rollup-darwin-x64@4.35.0':
    optional: true

  '@rollup/rollup-freebsd-arm64@4.35.0':
    optional: true

  '@rollup/rollup-freebsd-x64@4.35.0':
    optional: true

  '@rollup/rollup-linux-arm-gnueabihf@4.35.0':
    optional: true

  '@rollup/rollup-linux-arm-musleabihf@4.35.0':
    optional: true

  '@rollup/rollup-linux-arm64-gnu@4.35.0':
    optional: true

  '@rollup/rollup-linux-arm64-musl@4.35.0':
    optional: true

  '@rollup/rollup-linux-loongarch64-gnu@4.35.0':
    optional: true

  '@rollup/rollup-linux-powerpc64le-gnu@4.35.0':
    optional: true

  '@rollup/rollup-linux-riscv64-gnu@4.35.0':
    optional: true

  '@rollup/rollup-linux-s390x-gnu@4.35.0':
    optional: true

  '@rollup/rollup-linux-x64-gnu@4.35.0':
    optional: true

  '@rollup/rollup-linux-x64-musl@4.35.0':
    optional: true

  '@rollup/rollup-win32-arm64-msvc@4.35.0':
    optional: true

  '@rollup/rollup-win32-ia32-msvc@4.35.0':
    optional: true

  '@rollup/rollup-win32-x64-msvc@4.35.0':
    optional: true

  '@rtsao/scc@1.1.0': {}

  '@sec-ant/readable-stream@0.4.1': {}

  '@shikijs/core@3.1.0':
    dependencies:
      '@shikijs/types': 3.1.0
      '@shikijs/vscode-textmate': 10.0.2
      '@types/hast': 3.0.4
      hast-util-to-html: 9.0.5

  '@shikijs/engine-javascript@3.1.0':
    dependencies:
      '@shikijs/types': 3.1.0
      '@shikijs/vscode-textmate': 10.0.2
      oniguruma-to-es: 3.1.1

  '@shikijs/engine-oniguruma@3.1.0':
    dependencies:
      '@shikijs/types': 3.1.0
      '@shikijs/vscode-textmate': 10.0.2

  '@shikijs/langs@3.1.0':
    dependencies:
      '@shikijs/types': 3.1.0

  '@shikijs/themes@3.1.0':
    dependencies:
      '@shikijs/types': 3.1.0

  '@shikijs/types@3.1.0':
    dependencies:
      '@shikijs/vscode-textmate': 10.0.2
      '@types/hast': 3.0.4

  '@shikijs/vscode-textmate@10.0.2': {}

  '@sindresorhus/is@5.6.0': {}

  '@sindresorhus/slugify@2.2.1':
    dependencies:
      '@sindresorhus/transliterate': 1.6.0
      escape-string-regexp: 5.0.0

  '@sindresorhus/transliterate@1.6.0':
    dependencies:
      escape-string-regexp: 5.0.0

  '@stylex-extend/babel-plugin@0.3.1':
    dependencies:
      '@babel/core': 7.26.0
      '@stylexjs/shared': 0.5.1
      stylis: 4.3.4
    transitivePeerDependencies:
      - supports-color

  '@stylexjs/babel-plugin@0.6.1':
    dependencies:
      '@babel/core': 7.26.0
      '@babel/helper-module-imports': 7.25.9
      '@babel/traverse': 7.26.4
      '@babel/types': 7.26.3
      '@stylexjs/shared': 0.6.1
      '@stylexjs/stylex': 0.6.1
    transitivePeerDependencies:
      - supports-color

  '@stylexjs/shared@0.5.1':
    dependencies:
      postcss-value-parser: 4.2.0

  '@stylexjs/shared@0.6.1':
    dependencies:
      postcss-value-parser: 4.2.0

  '@stylexjs/stylex@0.11.1':
    dependencies:
      css-mediaquery: 0.1.2
      invariant: 2.2.4
      styleq: 0.2.1

  '@stylexjs/stylex@0.6.1':
    dependencies:
      css-mediaquery: 0.1.2
      invariant: 2.2.4
      styleq: 0.1.3

  '@swc/cli@0.6.0(@swc/core@1.11.8(@swc/helpers@0.5.15))(chokidar@4.0.3)':
    dependencies:
      '@swc/core': 1.11.8(@swc/helpers@0.5.15)
      '@swc/counter': 0.1.3
      '@xhmikosr/bin-wrapper': 13.0.5
      commander: 8.3.0
      fast-glob: 3.3.3
      minimatch: 9.0.5
      piscina: 4.8.0
      semver: 7.7.1
      slash: 3.0.0
      source-map: 0.7.4
    optionalDependencies:
      chokidar: 4.0.3

  '@swc/core-darwin-arm64@1.11.8':
    optional: true

  '@swc/core-darwin-x64@1.11.8':
    optional: true

  '@swc/core-linux-arm-gnueabihf@1.11.8':
    optional: true

  '@swc/core-linux-arm64-gnu@1.11.8':
    optional: true

  '@swc/core-linux-arm64-musl@1.11.8':
    optional: true

  '@swc/core-linux-x64-gnu@1.11.8':
    optional: true

  '@swc/core-linux-x64-musl@1.11.8':
    optional: true

  '@swc/core-win32-arm64-msvc@1.11.8':
    optional: true

  '@swc/core-win32-ia32-msvc@1.11.8':
    optional: true

  '@swc/core-win32-x64-msvc@1.11.8':
    optional: true

  '@swc/core@1.11.8(@swc/helpers@0.5.15)':
    dependencies:
      '@swc/counter': 0.1.3
      '@swc/types': 0.1.19
    optionalDependencies:
      '@swc/core-darwin-arm64': 1.11.8
      '@swc/core-darwin-x64': 1.11.8
      '@swc/core-linux-arm-gnueabihf': 1.11.8
      '@swc/core-linux-arm64-gnu': 1.11.8
      '@swc/core-linux-arm64-musl': 1.11.8
      '@swc/core-linux-x64-gnu': 1.11.8
      '@swc/core-linux-x64-musl': 1.11.8
      '@swc/core-win32-arm64-msvc': 1.11.8
      '@swc/core-win32-ia32-msvc': 1.11.8
      '@swc/core-win32-x64-msvc': 1.11.8
      '@swc/helpers': 0.5.15

  '@swc/counter@0.1.3': {}

  '@swc/helpers@0.5.15':
    dependencies:
      tslib: 2.8.1

  '@swc/types@0.1.19':
    dependencies:
      '@swc/counter': 0.1.3

  '@szmarczak/http-timer@5.0.1':
    dependencies:
      defer-to-connect: 2.0.1

  '@tailwindcss/node@4.0.12':
    dependencies:
      enhanced-resolve: 5.18.1
      jiti: 2.4.2
      tailwindcss: 4.0.12

  '@tailwindcss/oxide-android-arm64@4.0.12':
    optional: true

  '@tailwindcss/oxide-darwin-arm64@4.0.12':
    optional: true

  '@tailwindcss/oxide-darwin-x64@4.0.12':
    optional: true

  '@tailwindcss/oxide-freebsd-x64@4.0.12':
    optional: true

  '@tailwindcss/oxide-linux-arm-gnueabihf@4.0.12':
    optional: true

  '@tailwindcss/oxide-linux-arm64-gnu@4.0.12':
    optional: true

  '@tailwindcss/oxide-linux-arm64-musl@4.0.12':
    optional: true

  '@tailwindcss/oxide-linux-x64-gnu@4.0.12':
    optional: true

  '@tailwindcss/oxide-linux-x64-musl@4.0.12':
    optional: true

  '@tailwindcss/oxide-win32-arm64-msvc@4.0.12':
    optional: true

  '@tailwindcss/oxide-win32-x64-msvc@4.0.12':
    optional: true

  '@tailwindcss/oxide@4.0.12':
    optionalDependencies:
      '@tailwindcss/oxide-android-arm64': 4.0.12
      '@tailwindcss/oxide-darwin-arm64': 4.0.12
      '@tailwindcss/oxide-darwin-x64': 4.0.12
      '@tailwindcss/oxide-freebsd-x64': 4.0.12
      '@tailwindcss/oxide-linux-arm-gnueabihf': 4.0.12
      '@tailwindcss/oxide-linux-arm64-gnu': 4.0.12
      '@tailwindcss/oxide-linux-arm64-musl': 4.0.12
      '@tailwindcss/oxide-linux-x64-gnu': 4.0.12
      '@tailwindcss/oxide-linux-x64-musl': 4.0.12
      '@tailwindcss/oxide-win32-arm64-msvc': 4.0.12
      '@tailwindcss/oxide-win32-x64-msvc': 4.0.12

  '@tailwindcss/postcss@4.0.12':
    dependencies:
      '@alloc/quick-lru': 5.2.0
      '@tailwindcss/node': 4.0.12
      '@tailwindcss/oxide': 4.0.12
      lightningcss: 1.29.2
      postcss: 8.5.3
      tailwindcss: 4.0.12

  '@tanstack/history@1.114.3': {}

  '@tanstack/react-router-devtools@1.114.4(@tanstack/react-router@1.114.4(react-dom@19.0.0(react@19.0.0))(react@19.0.0))(@tanstack/router-devtools-core@1.114.3(@tanstack/router-core@1.114.3)(csstype@3.1.3)(solid-js@1.9.5)(tiny-invariant@1.3.3))(react-dom@19.0.0(react@19.0.0))(react@19.0.0)':
    dependencies:
      '@tanstack/react-router': 1.114.4(react-dom@19.0.0(react@19.0.0))(react@19.0.0)
      '@tanstack/router-devtools-core': 1.114.3(@tanstack/router-core@1.114.3)(csstype@3.1.3)(solid-js@1.9.5)(tiny-invariant@1.3.3)
      react: 19.0.0
      react-dom: 19.0.0(react@19.0.0)

  '@tanstack/react-router@1.114.4(react-dom@19.0.0(react@19.0.0))(react@19.0.0)':
    dependencies:
      '@tanstack/history': 1.114.3
      '@tanstack/react-store': 0.7.0(react-dom@19.0.0(react@19.0.0))(react@19.0.0)
      '@tanstack/router-core': 1.114.3
      jsesc: 3.1.0
      react: 19.0.0
      react-dom: 19.0.0(react@19.0.0)
      tiny-invariant: 1.3.3
      tiny-warning: 1.0.3

  '@tanstack/react-store@0.7.0(react-dom@19.0.0(react@19.0.0))(react@19.0.0)':
    dependencies:
      '@tanstack/store': 0.7.0
      react: 19.0.0
      react-dom: 19.0.0(react@19.0.0)
      use-sync-external-store: 1.4.0(react@19.0.0)

  '@tanstack/router-core@1.114.3':
    dependencies:
      '@tanstack/history': 1.114.3
      '@tanstack/store': 0.7.0

  '@tanstack/router-devtools-core@1.114.3(@tanstack/router-core@1.114.3)(csstype@3.1.3)(solid-js@1.9.5)(tiny-invariant@1.3.3)':
    dependencies:
      '@tanstack/router-core': 1.114.3
      clsx: 2.1.1
      goober: 2.1.16(csstype@3.1.3)
      solid-js: 1.9.5
      tiny-invariant: 1.3.3
    optionalDependencies:
      csstype: 3.1.3

  '@tanstack/router-devtools@1.114.4(@tanstack/react-router@1.114.4(react-dom@19.0.0(react@19.0.0))(react@19.0.0))(@tanstack/router-devtools-core@1.114.3(@tanstack/router-core@1.114.3)(csstype@3.1.3)(solid-js@1.9.5)(tiny-invariant@1.3.3))(csstype@3.1.3)(react-dom@19.0.0(react@19.0.0))(react@19.0.0)':
    dependencies:
      '@tanstack/react-router': 1.114.4(react-dom@19.0.0(react@19.0.0))(react@19.0.0)
      '@tanstack/react-router-devtools': 1.114.4(@tanstack/react-router@1.114.4(react-dom@19.0.0(react@19.0.0))(react@19.0.0))(@tanstack/router-devtools-core@1.114.3(@tanstack/router-core@1.114.3)(csstype@3.1.3)(solid-js@1.9.5)(tiny-invariant@1.3.3))(react-dom@19.0.0(react@19.0.0))(react@19.0.0)
      clsx: 2.1.1
      goober: 2.1.16(csstype@3.1.3)
      react: 19.0.0
      react-dom: 19.0.0(react@19.0.0)
    optionalDependencies:
      csstype: 3.1.3
    transitivePeerDependencies:
      - '@tanstack/router-devtools-core'

  '@tanstack/store@0.7.0': {}

  '@tokenizer/token@0.3.0': {}

  '@types/acorn@4.0.6':
    dependencies:
      '@types/estree': 1.0.6

  '@types/babel__core@7.20.5':
    dependencies:
      '@babel/parser': 7.26.9
      '@babel/types': 7.26.9
      '@types/babel__generator': 7.6.8
      '@types/babel__template': 7.4.4
      '@types/babel__traverse': 7.20.6

  '@types/babel__generator@7.6.8':
    dependencies:
      '@babel/types': 7.26.9

  '@types/babel__template@7.4.4':
    dependencies:
      '@babel/parser': 7.26.9
      '@babel/types': 7.26.9

  '@types/babel__traverse@7.20.6':
    dependencies:
      '@babel/types': 7.26.9

  '@types/cookie@1.0.0':
    dependencies:
      cookie: 1.0.2

  '@types/debug@4.1.12':
    dependencies:
      '@types/ms': 2.1.0

  '@types/diff-match-patch@1.0.36': {}

  '@types/eslint-scope@3.7.7':
    dependencies:
      '@types/eslint': 9.6.1
      '@types/estree': 1.0.6

  '@types/eslint@9.6.1':
    dependencies:
      '@types/estree': 1.0.6
      '@types/json-schema': 7.0.15

  '@types/estree-jsx@1.0.5':
    dependencies:
      '@types/estree': 1.0.6

  '@types/estree@1.0.6': {}

  '@types/fs-extra@11.0.4':
    dependencies:
      '@types/jsonfile': 6.1.4
      '@types/node': 22.13.10

  '@types/hast@3.0.4':
    dependencies:
      '@types/unist': 3.0.3

  '@types/http-cache-semantics@4.0.4': {}

  '@types/json-schema@7.0.15': {}

  '@types/json5@0.0.29': {}

  '@types/jsonfile@6.1.4':
    dependencies:
      '@types/node': 22.13.10

  '@types/mdast@4.0.4':
    dependencies:
      '@types/unist': 3.0.3

  '@types/mdx@2.0.13': {}

  '@types/ms@2.1.0': {}

  '@types/node@22.13.10':
    dependencies:
      undici-types: 6.20.0

<<<<<<< HEAD
=======
  '@types/prompts@2.4.9':
    dependencies:
      '@types/node': 22.13.10
      kleur: 3.0.3

>>>>>>> 7d113418
  '@types/react-dom@19.0.4(@types/react@19.0.10)':
    dependencies:
      '@types/react': 19.0.10

  '@types/react@19.0.10':
    dependencies:
      csstype: 3.1.3

  '@types/tar@6.1.13':
    dependencies:
      '@types/node': 22.13.10
      minipass: 4.2.8

  '@types/unist@2.0.11': {}

  '@types/unist@3.0.3': {}

  '@typescript-eslint/eslint-plugin@8.26.0(@typescript-eslint/parser@8.26.0(eslint@9.22.0(jiti@2.4.2))(typescript@5.8.2))(eslint@9.22.0(jiti@2.4.2))(typescript@5.8.2)':
    dependencies:
      '@eslint-community/regexpp': 4.12.1
      '@typescript-eslint/parser': 8.26.0(eslint@9.22.0(jiti@2.4.2))(typescript@5.8.2)
      '@typescript-eslint/scope-manager': 8.26.0
      '@typescript-eslint/type-utils': 8.26.0(eslint@9.22.0(jiti@2.4.2))(typescript@5.8.2)
      '@typescript-eslint/utils': 8.26.0(eslint@9.22.0(jiti@2.4.2))(typescript@5.8.2)
      '@typescript-eslint/visitor-keys': 8.26.0
      eslint: 9.22.0(jiti@2.4.2)
      graphemer: 1.4.0
      ignore: 5.3.2
      natural-compare: 1.4.0
      ts-api-utils: 2.0.1(typescript@5.8.2)
      typescript: 5.8.2
    transitivePeerDependencies:
      - supports-color

  '@typescript-eslint/parser@8.26.0(eslint@9.22.0(jiti@2.4.2))(typescript@5.8.2)':
    dependencies:
      '@typescript-eslint/scope-manager': 8.26.0
      '@typescript-eslint/types': 8.26.0
      '@typescript-eslint/typescript-estree': 8.26.0(typescript@5.8.2)
      '@typescript-eslint/visitor-keys': 8.26.0
      debug: 4.4.0
      eslint: 9.22.0(jiti@2.4.2)
      typescript: 5.8.2
    transitivePeerDependencies:
      - supports-color

  '@typescript-eslint/scope-manager@8.26.0':
    dependencies:
      '@typescript-eslint/types': 8.26.0
      '@typescript-eslint/visitor-keys': 8.26.0

  '@typescript-eslint/type-utils@8.26.0(eslint@9.22.0(jiti@2.4.2))(typescript@5.8.2)':
    dependencies:
      '@typescript-eslint/typescript-estree': 8.26.0(typescript@5.8.2)
      '@typescript-eslint/utils': 8.26.0(eslint@9.22.0(jiti@2.4.2))(typescript@5.8.2)
      debug: 4.4.0
      eslint: 9.22.0(jiti@2.4.2)
      ts-api-utils: 2.0.1(typescript@5.8.2)
      typescript: 5.8.2
    transitivePeerDependencies:
      - supports-color

  '@typescript-eslint/types@8.26.0': {}

  '@typescript-eslint/typescript-estree@8.26.0(typescript@5.8.2)':
    dependencies:
      '@typescript-eslint/types': 8.26.0
      '@typescript-eslint/visitor-keys': 8.26.0
      debug: 4.4.0
      fast-glob: 3.3.3
      is-glob: 4.0.3
      minimatch: 9.0.5
      semver: 7.7.1
      ts-api-utils: 2.0.1(typescript@5.8.2)
      typescript: 5.8.2
    transitivePeerDependencies:
      - supports-color

  '@typescript-eslint/utils@8.26.0(eslint@9.22.0(jiti@2.4.2))(typescript@5.8.2)':
    dependencies:
      '@eslint-community/eslint-utils': 4.4.1(eslint@9.22.0(jiti@2.4.2))
      '@typescript-eslint/scope-manager': 8.26.0
      '@typescript-eslint/types': 8.26.0
      '@typescript-eslint/typescript-estree': 8.26.0(typescript@5.8.2)
      eslint: 9.22.0(jiti@2.4.2)
      typescript: 5.8.2
    transitivePeerDependencies:
      - supports-color

  '@typescript-eslint/visitor-keys@8.26.0':
    dependencies:
      '@typescript-eslint/types': 8.26.0
      eslint-visitor-keys: 4.2.0

  '@ungap/structured-clone@1.3.0': {}

  '@vanilla-extract/babel-plugin-debug-ids@1.2.0':
    dependencies:
      '@babel/core': 7.26.0
    transitivePeerDependencies:
      - supports-color

  '@vanilla-extract/css@1.17.1':
    dependencies:
      '@emotion/hash': 0.9.2
      '@vanilla-extract/private': 1.0.6
      css-what: 6.1.0
      cssesc: 3.0.0
      csstype: 3.1.3
      dedent: 1.5.3
      deep-object-diff: 1.1.9
      deepmerge: 4.3.1
      lru-cache: 10.4.3
      media-query-parser: 2.0.2
      modern-ahocorasick: 1.1.0
      picocolors: 1.1.1
    transitivePeerDependencies:
      - babel-plugin-macros

  '@vanilla-extract/integration@7.1.12(@types/node@22.13.10)(lightningcss@1.29.2)(terser@5.39.0)':
    dependencies:
      '@babel/core': 7.26.0
      '@babel/plugin-syntax-typescript': 7.25.7(@babel/core@7.26.0)
      '@vanilla-extract/babel-plugin-debug-ids': 1.2.0
      '@vanilla-extract/css': 1.17.1
      dedent: 1.5.3
      esbuild: 0.23.1
      eval: 0.1.8
      find-up: 5.0.0
      javascript-stringify: 2.1.0
      mlly: 1.7.2
      vite: 5.4.14(@types/node@22.13.10)(lightningcss@1.29.2)(terser@5.39.0)
      vite-node: 1.6.0(@types/node@22.13.10)(lightningcss@1.29.2)(terser@5.39.0)
    transitivePeerDependencies:
      - '@types/node'
      - babel-plugin-macros
      - less
      - lightningcss
      - sass
      - sass-embedded
      - stylus
      - sugarss
      - supports-color
      - terser

  '@vanilla-extract/private@1.0.6': {}

  '@vanilla-extract/vite-plugin@4.0.19(@types/node@22.13.10)(lightningcss@1.29.2)(terser@5.39.0)(vite@6.2.1(@types/node@22.13.10)(jiti@2.4.2)(lightningcss@1.29.2)(terser@5.39.0)(tsx@4.19.3)(yaml@2.7.0))':
    dependencies:
      '@vanilla-extract/integration': 7.1.12(@types/node@22.13.10)(lightningcss@1.29.2)(terser@5.39.0)
      vite: 6.2.1(@types/node@22.13.10)(jiti@2.4.2)(lightningcss@1.29.2)(terser@5.39.0)(tsx@4.19.3)(yaml@2.7.0)
    transitivePeerDependencies:
      - '@types/node'
      - babel-plugin-macros
      - less
      - lightningcss
      - sass
      - sass-embedded
      - stylus
      - sugarss
      - supports-color
      - terser

  '@vitejs/plugin-react@4.3.4(vite@6.2.1(@types/node@22.13.10)(jiti@2.4.2)(lightningcss@1.29.2)(terser@5.39.0)(tsx@4.19.3)(yaml@2.7.0))':
    dependencies:
      '@babel/core': 7.26.9
      '@babel/plugin-transform-react-jsx-self': 7.25.9(@babel/core@7.26.9)
      '@babel/plugin-transform-react-jsx-source': 7.25.9(@babel/core@7.26.9)
      '@types/babel__core': 7.20.5
      react-refresh: 0.14.2
      vite: 6.2.1(@types/node@22.13.10)(jiti@2.4.2)(lightningcss@1.29.2)(terser@5.39.0)(tsx@4.19.3)(yaml@2.7.0)
    transitivePeerDependencies:
      - supports-color

  '@vitest/expect@3.0.8':
    dependencies:
      '@vitest/spy': 3.0.8
      '@vitest/utils': 3.0.8
      chai: 5.2.0
      tinyrainbow: 2.0.0

  '@vitest/mocker@3.0.8(vite@6.2.1(@types/node@22.13.10)(jiti@2.4.2)(lightningcss@1.29.2)(terser@5.39.0)(tsx@4.19.3)(yaml@2.7.0))':
    dependencies:
      '@vitest/spy': 3.0.8
      estree-walker: 3.0.3
      magic-string: 0.30.17
    optionalDependencies:
      vite: 6.2.1(@types/node@22.13.10)(jiti@2.4.2)(lightningcss@1.29.2)(terser@5.39.0)(tsx@4.19.3)(yaml@2.7.0)

  '@vitest/pretty-format@3.0.8':
    dependencies:
      tinyrainbow: 2.0.0

  '@vitest/runner@3.0.8':
    dependencies:
      '@vitest/utils': 3.0.8
      pathe: 2.0.3

  '@vitest/snapshot@3.0.8':
    dependencies:
      '@vitest/pretty-format': 3.0.8
      magic-string: 0.30.17
      pathe: 2.0.3

  '@vitest/spy@3.0.8':
    dependencies:
      tinyspy: 3.0.2

  '@vitest/utils@3.0.8':
    dependencies:
      '@vitest/pretty-format': 3.0.8
      loupe: 3.1.3
      tinyrainbow: 2.0.0

  '@webassemblyjs/ast@1.14.1':
    dependencies:
      '@webassemblyjs/helper-numbers': 1.13.2
      '@webassemblyjs/helper-wasm-bytecode': 1.13.2

  '@webassemblyjs/floating-point-hex-parser@1.13.2': {}

  '@webassemblyjs/helper-api-error@1.13.2': {}

  '@webassemblyjs/helper-buffer@1.14.1': {}

  '@webassemblyjs/helper-numbers@1.13.2':
    dependencies:
      '@webassemblyjs/floating-point-hex-parser': 1.13.2
      '@webassemblyjs/helper-api-error': 1.13.2
      '@xtuc/long': 4.2.2

  '@webassemblyjs/helper-wasm-bytecode@1.13.2': {}

  '@webassemblyjs/helper-wasm-section@1.14.1':
    dependencies:
      '@webassemblyjs/ast': 1.14.1
      '@webassemblyjs/helper-buffer': 1.14.1
      '@webassemblyjs/helper-wasm-bytecode': 1.13.2
      '@webassemblyjs/wasm-gen': 1.14.1

  '@webassemblyjs/ieee754@1.13.2':
    dependencies:
      '@xtuc/ieee754': 1.2.0

  '@webassemblyjs/leb128@1.13.2':
    dependencies:
      '@xtuc/long': 4.2.2

  '@webassemblyjs/utf8@1.13.2': {}

  '@webassemblyjs/wasm-edit@1.14.1':
    dependencies:
      '@webassemblyjs/ast': 1.14.1
      '@webassemblyjs/helper-buffer': 1.14.1
      '@webassemblyjs/helper-wasm-bytecode': 1.13.2
      '@webassemblyjs/helper-wasm-section': 1.14.1
      '@webassemblyjs/wasm-gen': 1.14.1
      '@webassemblyjs/wasm-opt': 1.14.1
      '@webassemblyjs/wasm-parser': 1.14.1
      '@webassemblyjs/wast-printer': 1.14.1

  '@webassemblyjs/wasm-gen@1.14.1':
    dependencies:
      '@webassemblyjs/ast': 1.14.1
      '@webassemblyjs/helper-wasm-bytecode': 1.13.2
      '@webassemblyjs/ieee754': 1.13.2
      '@webassemblyjs/leb128': 1.13.2
      '@webassemblyjs/utf8': 1.13.2

  '@webassemblyjs/wasm-opt@1.14.1':
    dependencies:
      '@webassemblyjs/ast': 1.14.1
      '@webassemblyjs/helper-buffer': 1.14.1
      '@webassemblyjs/wasm-gen': 1.14.1
      '@webassemblyjs/wasm-parser': 1.14.1

  '@webassemblyjs/wasm-parser@1.14.1':
    dependencies:
      '@webassemblyjs/ast': 1.14.1
      '@webassemblyjs/helper-api-error': 1.13.2
      '@webassemblyjs/helper-wasm-bytecode': 1.13.2
      '@webassemblyjs/ieee754': 1.13.2
      '@webassemblyjs/leb128': 1.13.2
      '@webassemblyjs/utf8': 1.13.2

  '@webassemblyjs/wast-printer@1.14.1':
    dependencies:
      '@webassemblyjs/ast': 1.14.1
      '@xtuc/long': 4.2.2

  '@xhmikosr/archive-type@7.0.0':
    dependencies:
      file-type: 19.6.0

  '@xhmikosr/bin-check@7.0.3':
    dependencies:
      execa: 5.1.1
      isexe: 2.0.0

  '@xhmikosr/bin-wrapper@13.0.5':
    dependencies:
      '@xhmikosr/bin-check': 7.0.3
      '@xhmikosr/downloader': 15.0.1
      '@xhmikosr/os-filter-obj': 3.0.0
      bin-version-check: 5.1.0

  '@xhmikosr/decompress-tar@8.0.1':
    dependencies:
      file-type: 19.6.0
      is-stream: 2.0.1
      tar-stream: 3.1.7

  '@xhmikosr/decompress-tarbz2@8.0.2':
    dependencies:
      '@xhmikosr/decompress-tar': 8.0.1
      file-type: 19.6.0
      is-stream: 2.0.1
      seek-bzip: 2.0.0
      unbzip2-stream: 1.4.3

  '@xhmikosr/decompress-targz@8.0.1':
    dependencies:
      '@xhmikosr/decompress-tar': 8.0.1
      file-type: 19.6.0
      is-stream: 2.0.1

  '@xhmikosr/decompress-unzip@7.0.0':
    dependencies:
      file-type: 19.6.0
      get-stream: 6.0.1
      yauzl: 3.2.0

  '@xhmikosr/decompress@10.0.1':
    dependencies:
      '@xhmikosr/decompress-tar': 8.0.1
      '@xhmikosr/decompress-tarbz2': 8.0.2
      '@xhmikosr/decompress-targz': 8.0.1
      '@xhmikosr/decompress-unzip': 7.0.0
      graceful-fs: 4.2.11
      make-dir: 4.0.0
      strip-dirs: 3.0.0

  '@xhmikosr/downloader@15.0.1':
    dependencies:
      '@xhmikosr/archive-type': 7.0.0
      '@xhmikosr/decompress': 10.0.1
      content-disposition: 0.5.4
      defaults: 3.0.0
      ext-name: 5.0.0
      file-type: 19.6.0
      filenamify: 6.0.0
      get-stream: 6.0.1
      got: 13.0.0

  '@xhmikosr/os-filter-obj@3.0.0':
    dependencies:
      arch: 3.0.0

  '@xtuc/ieee754@1.2.0': {}

  '@xtuc/long@4.2.2': {}

  '@zeit/schemas@2.36.0': {}

  accepts@1.3.8:
    dependencies:
      mime-types: 2.1.35
      negotiator: 0.6.3

  acorn-jsx@5.3.2(acorn@8.14.1):
    dependencies:
      acorn: 8.14.1

  acorn-loose@8.4.0:
    dependencies:
      acorn: 8.14.1

  acorn-walk@8.3.2: {}

  acorn@8.14.0: {}

  acorn@8.14.1: {}

  ai@4.1.54(react@19.0.0)(zod@3.24.2):
    dependencies:
      '@ai-sdk/provider': 1.0.10
      '@ai-sdk/provider-utils': 2.1.11(zod@3.24.2)
      '@ai-sdk/react': 1.1.21(react@19.0.0)(zod@3.24.2)
      '@ai-sdk/ui-utils': 1.1.17(zod@3.24.2)
      '@opentelemetry/api': 1.9.0
      jsondiffpatch: 0.6.0
    optionalDependencies:
      react: 19.0.0
      zod: 3.24.2

  ajv-formats@2.1.1(ajv@8.17.1):
    optionalDependencies:
      ajv: 8.17.1

  ajv-keywords@5.1.0(ajv@8.17.1):
    dependencies:
      ajv: 8.17.1
      fast-deep-equal: 3.1.3

  ajv@6.12.6:
    dependencies:
      fast-deep-equal: 3.1.3
      fast-json-stable-stringify: 2.1.0
      json-schema-traverse: 0.4.1
      uri-js: 4.4.1

  ajv@8.12.0:
    dependencies:
      fast-deep-equal: 3.1.3
      json-schema-traverse: 1.0.0
      require-from-string: 2.0.2
      uri-js: 4.4.1

  ajv@8.17.1:
    dependencies:
      fast-deep-equal: 3.1.3
      fast-uri: 3.0.6
      json-schema-traverse: 1.0.0
      require-from-string: 2.0.2

  ansi-align@3.0.1:
    dependencies:
      string-width: 4.2.3

  ansi-regex@5.0.1: {}

  ansi-regex@6.1.0: {}

  ansi-styles@4.3.0:
    dependencies:
      color-convert: 2.0.1

  ansi-styles@6.2.1: {}

  any-promise@1.3.0: {}

  arch@2.2.0: {}

  arch@3.0.0: {}

  arg@5.0.2: {}

  argparse@2.0.1: {}

  array-buffer-byte-length@1.0.2:
    dependencies:
      call-bound: 1.0.4
      is-array-buffer: 3.0.5

  array-includes@3.1.8:
    dependencies:
      call-bind: 1.0.8
      define-properties: 1.2.1
      es-abstract: 1.23.9
      es-object-atoms: 1.1.1
      get-intrinsic: 1.3.0
      is-string: 1.1.1

  array.prototype.findlast@1.2.5:
    dependencies:
      call-bind: 1.0.8
      define-properties: 1.2.1
      es-abstract: 1.23.9
      es-errors: 1.3.0
      es-object-atoms: 1.1.1
      es-shim-unscopables: 1.1.0

  array.prototype.findlastindex@1.2.5:
    dependencies:
      call-bind: 1.0.8
      define-properties: 1.2.1
      es-abstract: 1.23.9
      es-errors: 1.3.0
      es-object-atoms: 1.1.1
      es-shim-unscopables: 1.1.0

  array.prototype.flat@1.3.3:
    dependencies:
      call-bind: 1.0.8
      define-properties: 1.2.1
      es-abstract: 1.23.9
      es-shim-unscopables: 1.1.0

  array.prototype.flatmap@1.3.3:
    dependencies:
      call-bind: 1.0.8
      define-properties: 1.2.1
      es-abstract: 1.23.9
      es-shim-unscopables: 1.1.0

  array.prototype.tosorted@1.1.4:
    dependencies:
      call-bind: 1.0.8
      define-properties: 1.2.1
      es-abstract: 1.23.9
      es-errors: 1.3.0
      es-shim-unscopables: 1.1.0

  arraybuffer.prototype.slice@1.0.4:
    dependencies:
      array-buffer-byte-length: 1.0.2
      call-bind: 1.0.8
      define-properties: 1.2.1
      es-abstract: 1.23.9
      es-errors: 1.3.0
      get-intrinsic: 1.3.0
      is-array-buffer: 3.0.5

  as-table@1.0.55:
    dependencies:
      printable-characters: 1.0.42

  assertion-error@2.0.1: {}

  astring@1.9.0: {}

  async-function@1.0.0: {}

  available-typed-arrays@1.0.7:
    dependencies:
      possible-typed-array-names: 1.1.0

  b4a@1.6.7: {}

  babel-plugin-react-compiler@19.0.0-beta-40c6c23-20250301:
    dependencies:
      '@babel/types': 7.26.9

  bail@2.0.2: {}

  balanced-match@1.0.2: {}

  bare-events@2.5.4:
    optional: true

  base64-js@1.5.1: {}

  bin-version-check@5.1.0:
    dependencies:
      bin-version: 6.0.0
      semver: 7.7.1
      semver-truncate: 3.0.0

  bin-version@6.0.0:
    dependencies:
      execa: 5.1.1
      find-versions: 5.1.0

  blake3-wasm@2.1.5: {}

  boxen@7.0.0:
    dependencies:
      ansi-align: 3.0.1
      camelcase: 7.0.1
      chalk: 5.0.1
      cli-boxes: 3.0.0
      string-width: 5.1.2
      type-fest: 2.19.0
      widest-line: 4.0.1
      wrap-ansi: 8.1.0

  brace-expansion@1.1.11:
    dependencies:
      balanced-match: 1.0.2
      concat-map: 0.0.1

  brace-expansion@2.0.1:
    dependencies:
      balanced-match: 1.0.2

  braces@3.0.3:
    dependencies:
      fill-range: 7.1.1

  browserslist@4.24.4:
    dependencies:
      caniuse-lite: 1.0.30001695
      electron-to-chromium: 1.5.86
      node-releases: 2.0.19
      update-browserslist-db: 1.1.2(browserslist@4.24.4)

  buffer-crc32@0.2.13: {}

  buffer-from@1.1.2: {}

  buffer@5.7.1:
    dependencies:
      base64-js: 1.5.1
      ieee754: 1.2.1

  bundle-require@5.1.0(esbuild@0.25.0):
    dependencies:
      esbuild: 0.25.0
      load-tsconfig: 0.2.5

  bytes@3.0.0: {}

  cac@6.7.14: {}

  cacheable-lookup@7.0.0: {}

  cacheable-request@10.2.14:
    dependencies:
      '@types/http-cache-semantics': 4.0.4
      get-stream: 6.0.1
      http-cache-semantics: 4.1.1
      keyv: 4.5.4
      mimic-response: 4.0.0
      normalize-url: 8.0.1
      responselike: 3.0.0

  call-bind-apply-helpers@1.0.2:
    dependencies:
      es-errors: 1.3.0
      function-bind: 1.1.2

  call-bind@1.0.8:
    dependencies:
      call-bind-apply-helpers: 1.0.2
      es-define-property: 1.0.1
      get-intrinsic: 1.3.0
      set-function-length: 1.2.2

  call-bound@1.0.4:
    dependencies:
      call-bind-apply-helpers: 1.0.2
      get-intrinsic: 1.3.0

  callsites@3.1.0: {}

  camelcase@7.0.1: {}

  caniuse-lite@1.0.30001695: {}

  ccount@2.0.1: {}

  chai@5.2.0:
    dependencies:
      assertion-error: 2.0.1
      check-error: 2.1.1
      deep-eql: 5.0.2
      loupe: 3.1.3
      pathval: 2.0.0

  chalk-template@0.4.0:
    dependencies:
      chalk: 4.1.2

  chalk@4.1.2:
    dependencies:
      ansi-styles: 4.3.0
      supports-color: 7.2.0

  chalk@5.0.1: {}

  chalk@5.4.1: {}

  character-entities-html4@2.1.0: {}

  character-entities-legacy@3.0.0: {}

  character-entities@2.0.2: {}

  character-reference-invalid@2.0.1: {}

  check-error@2.1.1: {}

  chokidar@4.0.3:
    dependencies:
      readdirp: 4.1.2

  chownr@3.0.0: {}

  chrome-trace-event@1.0.4: {}

  classnames@2.3.2: {}

  cli-boxes@3.0.0: {}

  clipboardy@3.0.0:
    dependencies:
      arch: 2.2.0
      execa: 5.1.1
      is-wsl: 2.2.0

  clsx@2.1.1: {}

  collapse-white-space@2.1.0: {}

  color-convert@2.0.1:
    dependencies:
      color-name: 1.1.4

  color-name@1.1.4: {}

  color-string@1.9.1:
    dependencies:
      color-name: 1.1.4
      simple-swizzle: 0.2.2
    optional: true

  color@4.2.3:
    dependencies:
      color-convert: 2.0.1
      color-string: 1.9.1
    optional: true

  comma-separated-tokens@2.0.3: {}

  commander@2.20.3: {}

  commander@4.1.1: {}

  commander@6.2.1: {}

  commander@8.3.0: {}

  commander@9.5.0: {}

  compressible@2.0.18:
    dependencies:
      mime-db: 1.53.0

  compression@1.7.4:
    dependencies:
      accepts: 1.3.8
      bytes: 3.0.0
      compressible: 2.0.18
      debug: 2.6.9
      on-headers: 1.0.2
      safe-buffer: 5.1.2
      vary: 1.1.2
    transitivePeerDependencies:
      - supports-color

  concat-map@0.0.1: {}

  confbox@0.1.8: {}

  consola@3.4.0: {}

  content-disposition@0.5.2: {}

  content-disposition@0.5.4:
    dependencies:
      safe-buffer: 5.2.1

  convert-source-map@2.0.0: {}

  cookie@0.5.0: {}

  cookie@1.0.2: {}

  cross-spawn@7.0.6:
    dependencies:
      path-key: 3.1.1
      shebang-command: 2.0.0
      which: 2.0.2

  css-mediaquery@0.1.2: {}

  css-what@6.1.0: {}

  cssesc@3.0.0: {}

  csstype@3.1.3: {}

  data-uri-to-buffer@2.0.2: {}

  data-view-buffer@1.0.2:
    dependencies:
      call-bound: 1.0.4
      es-errors: 1.3.0
      is-data-view: 1.0.2

  data-view-byte-length@1.0.2:
    dependencies:
      call-bound: 1.0.4
      es-errors: 1.3.0
      is-data-view: 1.0.2

  data-view-byte-offset@1.0.1:
    dependencies:
      call-bound: 1.0.4
      es-errors: 1.3.0
      is-data-view: 1.0.2

  debug@2.6.9:
    dependencies:
      ms: 2.0.0

  debug@3.2.7:
    dependencies:
      ms: 2.1.3

  debug@4.4.0:
    dependencies:
      ms: 2.1.3

  decode-named-character-reference@1.1.0:
    dependencies:
      character-entities: 2.0.2

  decompress-response@6.0.0:
    dependencies:
      mimic-response: 3.1.0

  dedent@1.5.3: {}

  deep-eql@5.0.2: {}

  deep-extend@0.6.0: {}

  deep-is@0.1.4: {}

  deep-object-diff@1.1.9: {}

  deepmerge@4.3.1: {}

  defaults@3.0.0: {}

  defer-to-connect@2.0.1: {}

  define-data-property@1.1.4:
    dependencies:
      es-define-property: 1.0.1
      es-errors: 1.3.0
      gopd: 1.2.0

  define-properties@1.2.1:
    dependencies:
      define-data-property: 1.1.4
      has-property-descriptors: 1.0.2
      object-keys: 1.1.1

  defu@6.1.4: {}

  dequal@2.0.3: {}

  detect-libc@2.0.3: {}

  devlop@1.1.0:
    dependencies:
      dequal: 2.0.3

  diff-match-patch@1.0.5: {}

  doctrine@2.1.0:
    dependencies:
      esutils: 2.0.3

  dotenv@16.4.7: {}

  dunder-proto@1.0.1:
    dependencies:
      call-bind-apply-helpers: 1.0.2
      es-errors: 1.3.0
      gopd: 1.2.0

  duplexer@0.1.2: {}

  eastasianwidth@0.2.0: {}

  electron-to-chromium@1.5.86: {}

  emoji-regex-xs@1.0.0: {}

  emoji-regex@8.0.0: {}

  emoji-regex@9.2.2: {}

  enhanced-resolve@5.18.1:
    dependencies:
      graceful-fs: 4.2.11
      tapable: 2.2.1

  es-abstract@1.23.9:
    dependencies:
      array-buffer-byte-length: 1.0.2
      arraybuffer.prototype.slice: 1.0.4
      available-typed-arrays: 1.0.7
      call-bind: 1.0.8
      call-bound: 1.0.4
      data-view-buffer: 1.0.2
      data-view-byte-length: 1.0.2
      data-view-byte-offset: 1.0.1
      es-define-property: 1.0.1
      es-errors: 1.3.0
      es-object-atoms: 1.1.1
      es-set-tostringtag: 2.1.0
      es-to-primitive: 1.3.0
      function.prototype.name: 1.1.8
      get-intrinsic: 1.3.0
      get-proto: 1.0.1
      get-symbol-description: 1.1.0
      globalthis: 1.0.4
      gopd: 1.2.0
      has-property-descriptors: 1.0.2
      has-proto: 1.2.0
      has-symbols: 1.1.0
      hasown: 2.0.2
      internal-slot: 1.1.0
      is-array-buffer: 3.0.5
      is-callable: 1.2.7
      is-data-view: 1.0.2
      is-regex: 1.2.1
      is-shared-array-buffer: 1.0.4
      is-string: 1.1.1
      is-typed-array: 1.1.15
      is-weakref: 1.1.1
      math-intrinsics: 1.1.0
      object-inspect: 1.13.4
      object-keys: 1.1.1
      object.assign: 4.1.7
      own-keys: 1.0.1
      regexp.prototype.flags: 1.5.4
      safe-array-concat: 1.1.3
      safe-push-apply: 1.0.0
      safe-regex-test: 1.1.0
      set-proto: 1.0.0
      string.prototype.trim: 1.2.10
      string.prototype.trimend: 1.0.9
      string.prototype.trimstart: 1.0.8
      typed-array-buffer: 1.0.3
      typed-array-byte-length: 1.0.3
      typed-array-byte-offset: 1.0.4
      typed-array-length: 1.0.7
      unbox-primitive: 1.1.0
      which-typed-array: 1.1.19

  es-define-property@1.0.1: {}

  es-errors@1.3.0: {}

  es-iterator-helpers@1.2.1:
    dependencies:
      call-bind: 1.0.8
      call-bound: 1.0.4
      define-properties: 1.2.1
      es-abstract: 1.23.9
      es-errors: 1.3.0
      es-set-tostringtag: 2.1.0
      function-bind: 1.1.2
      get-intrinsic: 1.3.0
      globalthis: 1.0.4
      gopd: 1.2.0
      has-property-descriptors: 1.0.2
      has-proto: 1.2.0
      has-symbols: 1.1.0
      internal-slot: 1.1.0
      iterator.prototype: 1.1.5
      safe-array-concat: 1.1.3

  es-module-lexer@1.6.0: {}

  es-object-atoms@1.1.1:
    dependencies:
      es-errors: 1.3.0

  es-set-tostringtag@2.1.0:
    dependencies:
      es-errors: 1.3.0
      get-intrinsic: 1.3.0
      has-tostringtag: 1.0.2
      hasown: 2.0.2

  es-shim-unscopables@1.1.0:
    dependencies:
      hasown: 2.0.2

  es-to-primitive@1.3.0:
    dependencies:
      is-callable: 1.2.7
      is-date-object: 1.1.0
      is-symbol: 1.1.1

  esast-util-from-estree@2.0.0:
    dependencies:
      '@types/estree-jsx': 1.0.5
      devlop: 1.1.0
      estree-util-visit: 2.0.0
      unist-util-position-from-estree: 2.0.0

  esast-util-from-js@2.0.1:
    dependencies:
      '@types/estree-jsx': 1.0.5
      acorn: 8.14.1
      esast-util-from-estree: 2.0.0
      vfile-message: 4.0.2

  esbuild@0.17.19:
    optionalDependencies:
      '@esbuild/android-arm': 0.17.19
      '@esbuild/android-arm64': 0.17.19
      '@esbuild/android-x64': 0.17.19
      '@esbuild/darwin-arm64': 0.17.19
      '@esbuild/darwin-x64': 0.17.19
      '@esbuild/freebsd-arm64': 0.17.19
      '@esbuild/freebsd-x64': 0.17.19
      '@esbuild/linux-arm': 0.17.19
      '@esbuild/linux-arm64': 0.17.19
      '@esbuild/linux-ia32': 0.17.19
      '@esbuild/linux-loong64': 0.17.19
      '@esbuild/linux-mips64el': 0.17.19
      '@esbuild/linux-ppc64': 0.17.19
      '@esbuild/linux-riscv64': 0.17.19
      '@esbuild/linux-s390x': 0.17.19
      '@esbuild/linux-x64': 0.17.19
      '@esbuild/netbsd-x64': 0.17.19
      '@esbuild/openbsd-x64': 0.17.19
      '@esbuild/sunos-x64': 0.17.19
      '@esbuild/win32-arm64': 0.17.19
      '@esbuild/win32-ia32': 0.17.19
      '@esbuild/win32-x64': 0.17.19

  esbuild@0.21.5:
    optionalDependencies:
      '@esbuild/aix-ppc64': 0.21.5
      '@esbuild/android-arm': 0.21.5
      '@esbuild/android-arm64': 0.21.5
      '@esbuild/android-x64': 0.21.5
      '@esbuild/darwin-arm64': 0.21.5
      '@esbuild/darwin-x64': 0.21.5
      '@esbuild/freebsd-arm64': 0.21.5
      '@esbuild/freebsd-x64': 0.21.5
      '@esbuild/linux-arm': 0.21.5
      '@esbuild/linux-arm64': 0.21.5
      '@esbuild/linux-ia32': 0.21.5
      '@esbuild/linux-loong64': 0.21.5
      '@esbuild/linux-mips64el': 0.21.5
      '@esbuild/linux-ppc64': 0.21.5
      '@esbuild/linux-riscv64': 0.21.5
      '@esbuild/linux-s390x': 0.21.5
      '@esbuild/linux-x64': 0.21.5
      '@esbuild/netbsd-x64': 0.21.5
      '@esbuild/openbsd-x64': 0.21.5
      '@esbuild/sunos-x64': 0.21.5
      '@esbuild/win32-arm64': 0.21.5
      '@esbuild/win32-ia32': 0.21.5
      '@esbuild/win32-x64': 0.21.5

  esbuild@0.23.1:
    optionalDependencies:
      '@esbuild/aix-ppc64': 0.23.1
      '@esbuild/android-arm': 0.23.1
      '@esbuild/android-arm64': 0.23.1
      '@esbuild/android-x64': 0.23.1
      '@esbuild/darwin-arm64': 0.23.1
      '@esbuild/darwin-x64': 0.23.1
      '@esbuild/freebsd-arm64': 0.23.1
      '@esbuild/freebsd-x64': 0.23.1
      '@esbuild/linux-arm': 0.23.1
      '@esbuild/linux-arm64': 0.23.1
      '@esbuild/linux-ia32': 0.23.1
      '@esbuild/linux-loong64': 0.23.1
      '@esbuild/linux-mips64el': 0.23.1
      '@esbuild/linux-ppc64': 0.23.1
      '@esbuild/linux-riscv64': 0.23.1
      '@esbuild/linux-s390x': 0.23.1
      '@esbuild/linux-x64': 0.23.1
      '@esbuild/netbsd-x64': 0.23.1
      '@esbuild/openbsd-arm64': 0.23.1
      '@esbuild/openbsd-x64': 0.23.1
      '@esbuild/sunos-x64': 0.23.1
      '@esbuild/win32-arm64': 0.23.1
      '@esbuild/win32-ia32': 0.23.1
      '@esbuild/win32-x64': 0.23.1

  esbuild@0.25.0:
    optionalDependencies:
      '@esbuild/aix-ppc64': 0.25.0
      '@esbuild/android-arm': 0.25.0
      '@esbuild/android-arm64': 0.25.0
      '@esbuild/android-x64': 0.25.0
      '@esbuild/darwin-arm64': 0.25.0
      '@esbuild/darwin-x64': 0.25.0
      '@esbuild/freebsd-arm64': 0.25.0
      '@esbuild/freebsd-x64': 0.25.0
      '@esbuild/linux-arm': 0.25.0
      '@esbuild/linux-arm64': 0.25.0
      '@esbuild/linux-ia32': 0.25.0
      '@esbuild/linux-loong64': 0.25.0
      '@esbuild/linux-mips64el': 0.25.0
      '@esbuild/linux-ppc64': 0.25.0
      '@esbuild/linux-riscv64': 0.25.0
      '@esbuild/linux-s390x': 0.25.0
      '@esbuild/linux-x64': 0.25.0
      '@esbuild/netbsd-arm64': 0.25.0
      '@esbuild/netbsd-x64': 0.25.0
      '@esbuild/openbsd-arm64': 0.25.0
      '@esbuild/openbsd-x64': 0.25.0
      '@esbuild/sunos-x64': 0.25.0
      '@esbuild/win32-arm64': 0.25.0
      '@esbuild/win32-ia32': 0.25.0
      '@esbuild/win32-x64': 0.25.0

  escalade@3.2.0: {}

  escape-string-regexp@4.0.0: {}

  escape-string-regexp@5.0.0: {}

  eslint-import-resolver-node@0.3.9:
    dependencies:
      debug: 3.2.7
      is-core-module: 2.16.1
      resolve: 1.22.10
    transitivePeerDependencies:
      - supports-color

  eslint-import-resolver-typescript@3.8.3(eslint-plugin-import@2.31.0)(eslint@9.22.0(jiti@2.4.2)):
    dependencies:
      '@nolyfill/is-core-module': 1.0.39
      debug: 4.4.0
      enhanced-resolve: 5.18.1
      eslint: 9.22.0(jiti@2.4.2)
      get-tsconfig: 4.10.0
      is-bun-module: 1.3.0
      stable-hash: 0.0.4
      tinyglobby: 0.2.12
    optionalDependencies:
      eslint-plugin-import: 2.31.0(@typescript-eslint/parser@8.26.0(eslint@9.22.0(jiti@2.4.2))(typescript@5.8.2))(eslint-import-resolver-typescript@3.8.3)(eslint@9.22.0(jiti@2.4.2))
    transitivePeerDependencies:
      - supports-color

<<<<<<< HEAD
  eslint-module-utils@2.12.0(@typescript-eslint/parser@8.25.0(eslint@9.21.0(jiti@2.4.2))(typescript@5.7.3))(eslint-import-resolver-node@0.3.9)(eslint-import-resolver-typescript@3.8.3)(eslint@9.21.0(jiti@2.4.2)):
=======
  eslint-module-utils@2.12.0(@typescript-eslint/parser@8.26.0(eslint@9.22.0(jiti@2.4.2))(typescript@5.8.2))(eslint-import-resolver-node@0.3.9)(eslint-import-resolver-typescript@3.8.3(eslint-plugin-import@2.31.0)(eslint@9.22.0(jiti@2.4.2)))(eslint@9.22.0(jiti@2.4.2)):
>>>>>>> 7d113418
    dependencies:
      debug: 3.2.7
    optionalDependencies:
      '@typescript-eslint/parser': 8.26.0(eslint@9.22.0(jiti@2.4.2))(typescript@5.8.2)
      eslint: 9.22.0(jiti@2.4.2)
      eslint-import-resolver-node: 0.3.9
      eslint-import-resolver-typescript: 3.8.3(eslint-plugin-import@2.31.0)(eslint@9.22.0(jiti@2.4.2))
    transitivePeerDependencies:
      - supports-color

  eslint-plugin-import@2.31.0(@typescript-eslint/parser@8.26.0(eslint@9.22.0(jiti@2.4.2))(typescript@5.8.2))(eslint-import-resolver-typescript@3.8.3)(eslint@9.22.0(jiti@2.4.2)):
    dependencies:
      '@rtsao/scc': 1.1.0
      array-includes: 3.1.8
      array.prototype.findlastindex: 1.2.5
      array.prototype.flat: 1.3.3
      array.prototype.flatmap: 1.3.3
      debug: 3.2.7
      doctrine: 2.1.0
      eslint: 9.22.0(jiti@2.4.2)
      eslint-import-resolver-node: 0.3.9
<<<<<<< HEAD
      eslint-module-utils: 2.12.0(@typescript-eslint/parser@8.25.0(eslint@9.21.0(jiti@2.4.2))(typescript@5.7.3))(eslint-import-resolver-node@0.3.9)(eslint-import-resolver-typescript@3.8.3)(eslint@9.21.0(jiti@2.4.2))
=======
      eslint-module-utils: 2.12.0(@typescript-eslint/parser@8.26.0(eslint@9.22.0(jiti@2.4.2))(typescript@5.8.2))(eslint-import-resolver-node@0.3.9)(eslint-import-resolver-typescript@3.8.3(eslint-plugin-import@2.31.0)(eslint@9.22.0(jiti@2.4.2)))(eslint@9.22.0(jiti@2.4.2))
>>>>>>> 7d113418
      hasown: 2.0.2
      is-core-module: 2.16.1
      is-glob: 4.0.3
      minimatch: 3.1.2
      object.fromentries: 2.0.8
      object.groupby: 1.0.3
      object.values: 1.2.1
      semver: 6.3.1
      string.prototype.trimend: 1.0.9
      tsconfig-paths: 3.15.0
    optionalDependencies:
      '@typescript-eslint/parser': 8.26.0(eslint@9.22.0(jiti@2.4.2))(typescript@5.8.2)
    transitivePeerDependencies:
      - eslint-import-resolver-typescript
      - eslint-import-resolver-webpack
      - supports-color

  eslint-plugin-react-hooks@5.2.0(eslint@9.22.0(jiti@2.4.2)):
    dependencies:
      eslint: 9.22.0(jiti@2.4.2)

  eslint-plugin-react@7.37.4(eslint@9.22.0(jiti@2.4.2)):
    dependencies:
      array-includes: 3.1.8
      array.prototype.findlast: 1.2.5
      array.prototype.flatmap: 1.3.3
      array.prototype.tosorted: 1.1.4
      doctrine: 2.1.0
      es-iterator-helpers: 1.2.1
      eslint: 9.22.0(jiti@2.4.2)
      estraverse: 5.3.0
      hasown: 2.0.2
      jsx-ast-utils: 3.3.5
      minimatch: 3.1.2
      object.entries: 1.1.8
      object.fromentries: 2.0.8
      object.values: 1.2.1
      prop-types: 15.8.1
      resolve: 2.0.0-next.5
      semver: 6.3.1
      string.prototype.matchall: 4.0.12
      string.prototype.repeat: 1.0.0

  eslint-scope@5.1.1:
    dependencies:
      esrecurse: 4.3.0
      estraverse: 4.3.0

  eslint-scope@8.3.0:
    dependencies:
      esrecurse: 4.3.0
      estraverse: 5.3.0

  eslint-visitor-keys@3.4.3: {}

  eslint-visitor-keys@4.2.0: {}

  eslint@9.22.0(jiti@2.4.2):
    dependencies:
      '@eslint-community/eslint-utils': 4.4.1(eslint@9.22.0(jiti@2.4.2))
      '@eslint-community/regexpp': 4.12.1
      '@eslint/config-array': 0.19.2
      '@eslint/config-helpers': 0.1.0
      '@eslint/core': 0.12.0
      '@eslint/eslintrc': 3.3.0
      '@eslint/js': 9.22.0
      '@eslint/plugin-kit': 0.2.7
      '@humanfs/node': 0.16.6
      '@humanwhocodes/module-importer': 1.0.1
      '@humanwhocodes/retry': 0.4.2
      '@types/estree': 1.0.6
      '@types/json-schema': 7.0.15
      ajv: 6.12.6
      chalk: 4.1.2
      cross-spawn: 7.0.6
      debug: 4.4.0
      escape-string-regexp: 4.0.0
      eslint-scope: 8.3.0
      eslint-visitor-keys: 4.2.0
      espree: 10.3.0
      esquery: 1.6.0
      esutils: 2.0.3
      fast-deep-equal: 3.1.3
      file-entry-cache: 8.0.0
      find-up: 5.0.0
      glob-parent: 6.0.2
      ignore: 5.3.2
      imurmurhash: 0.1.4
      is-glob: 4.0.3
      json-stable-stringify-without-jsonify: 1.0.1
      lodash.merge: 4.6.2
      minimatch: 3.1.2
      natural-compare: 1.4.0
      optionator: 0.9.4
    optionalDependencies:
      jiti: 2.4.2
    transitivePeerDependencies:
      - supports-color

  espree@10.3.0:
    dependencies:
      acorn: 8.14.1
      acorn-jsx: 5.3.2(acorn@8.14.1)
      eslint-visitor-keys: 4.2.0

  esquery@1.6.0:
    dependencies:
      estraverse: 5.3.0

  esrecurse@4.3.0:
    dependencies:
      estraverse: 5.3.0

  estraverse@4.3.0: {}

  estraverse@5.3.0: {}

  estree-util-attach-comments@3.0.0:
    dependencies:
      '@types/estree': 1.0.6

  estree-util-build-jsx@3.0.1:
    dependencies:
      '@types/estree-jsx': 1.0.5
      devlop: 1.1.0
      estree-util-is-identifier-name: 3.0.0
      estree-walker: 3.0.3

  estree-util-is-identifier-name@3.0.0: {}

  estree-util-scope@1.0.0:
    dependencies:
      '@types/estree': 1.0.6
      devlop: 1.1.0

  estree-util-to-js@2.0.0:
    dependencies:
      '@types/estree-jsx': 1.0.5
      astring: 1.9.0
      source-map: 0.7.4

  estree-util-visit@2.0.0:
    dependencies:
      '@types/estree-jsx': 1.0.5
      '@types/unist': 3.0.3

  estree-walker@0.6.1: {}

  estree-walker@2.0.2: {}

  estree-walker@3.0.3:
    dependencies:
      '@types/estree': 1.0.6

  esutils@2.0.3: {}

  eval@0.1.8:
    dependencies:
      '@types/node': 22.13.10
      require-like: 0.1.2

  event-stream@3.3.4:
    dependencies:
      duplexer: 0.1.2
      from: 0.1.7
      map-stream: 0.1.0
      pause-stream: 0.0.11
      split: 0.3.3
      stream-combiner: 0.0.4
      through: 2.3.8

  events@3.3.0: {}

  eventsource-parser@3.0.0: {}

  execa@5.1.1:
    dependencies:
      cross-spawn: 7.0.6
      get-stream: 6.0.1
      human-signals: 2.1.0
      is-stream: 2.0.1
      merge-stream: 2.0.0
      npm-run-path: 4.0.1
      onetime: 5.1.2
      signal-exit: 3.0.7
      strip-final-newline: 2.0.0

  exit-hook@2.2.1: {}

  expect-type@1.2.0: {}

  exsolve@1.0.4: {}

  ext-list@2.2.2:
    dependencies:
      mime-db: 1.53.0

  ext-name@5.0.0:
    dependencies:
      ext-list: 2.2.2
      sort-keys-length: 1.0.1

  extend@3.0.2: {}

  fast-deep-equal@3.1.3: {}

  fast-fifo@1.3.2: {}

  fast-glob@3.3.3:
    dependencies:
      '@nodelib/fs.stat': 2.0.5
      '@nodelib/fs.walk': 1.2.8
      glob-parent: 5.1.2
      merge2: 1.4.1
      micromatch: 4.0.8

  fast-json-stable-stringify@2.1.0: {}

  fast-levenshtein@2.0.6: {}

  fast-uri@3.0.6: {}

  fastq@1.19.1:
    dependencies:
      reusify: 1.1.0

  fdir@6.4.3(picomatch@4.0.2):
    optionalDependencies:
      picomatch: 4.0.2

  file-entry-cache@8.0.0:
    dependencies:
      flat-cache: 4.0.1

  file-type@19.6.0:
    dependencies:
      get-stream: 9.0.1
      strtok3: 9.1.1
      token-types: 6.0.0
      uint8array-extras: 1.4.0

  filename-reserved-regex@3.0.0: {}

  filenamify@6.0.0:
    dependencies:
      filename-reserved-regex: 3.0.0

  fill-range@7.1.1:
    dependencies:
      to-regex-range: 5.0.1

  find-up@5.0.0:
    dependencies:
      locate-path: 6.0.0
      path-exists: 4.0.0

  find-versions@5.1.0:
    dependencies:
      semver-regex: 4.0.5

  flat-cache@4.0.1:
    dependencies:
      flatted: 3.3.3
      keyv: 4.5.4

  flatted@3.3.3: {}

  for-each@0.3.5:
    dependencies:
      is-callable: 1.2.7

  foreground-child@3.3.1:
    dependencies:
      cross-spawn: 7.0.6
      signal-exit: 4.1.0

  form-data-encoder@2.1.4: {}

  framer-motion@12.4.10(react-dom@19.0.0(react@19.0.0))(react@19.0.0):
    dependencies:
      motion-dom: 12.4.10
      motion-utils: 12.4.10
      tslib: 2.8.1
    optionalDependencies:
      react: 19.0.0
      react-dom: 19.0.0(react@19.0.0)

  from@0.1.7: {}

  fs-extra@11.3.0:
    dependencies:
      graceful-fs: 4.2.11
      jsonfile: 6.1.0
      universalify: 2.0.1

  fsevents@2.3.2:
    optional: true

  fsevents@2.3.3:
    optional: true

  function-bind@1.1.2: {}

  function.prototype.name@1.1.8:
    dependencies:
      call-bind: 1.0.8
      call-bound: 1.0.4
      define-properties: 1.2.1
      functions-have-names: 1.2.3
      hasown: 2.0.2
      is-callable: 1.2.7

  functions-have-names@1.2.3: {}

  gensync@1.0.0-beta.2: {}

  get-intrinsic@1.3.0:
    dependencies:
      call-bind-apply-helpers: 1.0.2
      es-define-property: 1.0.1
      es-errors: 1.3.0
      es-object-atoms: 1.1.1
      function-bind: 1.1.2
      get-proto: 1.0.1
      gopd: 1.2.0
      has-symbols: 1.1.0
      hasown: 2.0.2
      math-intrinsics: 1.1.0

  get-proto@1.0.1:
    dependencies:
      dunder-proto: 1.0.1
      es-object-atoms: 1.1.1

  get-source@2.0.12:
    dependencies:
      data-uri-to-buffer: 2.0.2
      source-map: 0.6.1

  get-stream@6.0.1: {}

  get-stream@9.0.1:
    dependencies:
      '@sec-ant/readable-stream': 0.4.1
      is-stream: 4.0.1

  get-symbol-description@1.1.0:
    dependencies:
      call-bound: 1.0.4
      es-errors: 1.3.0
      get-intrinsic: 1.3.0

  get-tsconfig@4.10.0:
    dependencies:
      resolve-pkg-maps: 1.0.0

  glob-parent@5.1.2:
    dependencies:
      is-glob: 4.0.3

  glob-parent@6.0.2:
    dependencies:
      is-glob: 4.0.3

  glob-to-regexp@0.4.1: {}

  glob@10.4.5:
    dependencies:
      foreground-child: 3.3.1
      jackspeak: 3.4.3
      minimatch: 9.0.5
      minipass: 7.1.2
      package-json-from-dist: 1.0.1
      path-scurry: 1.11.1

  globals@11.12.0: {}

  globals@14.0.0: {}

  globalthis@1.0.4:
    dependencies:
      define-properties: 1.2.1
      gopd: 1.2.0

  globrex@0.1.2: {}

  goober@2.1.16(csstype@3.1.3):
    dependencies:
      csstype: 3.1.3

  gopd@1.2.0: {}

  got@13.0.0:
    dependencies:
      '@sindresorhus/is': 5.6.0
      '@szmarczak/http-timer': 5.0.1
      cacheable-lookup: 7.0.0
      cacheable-request: 10.2.14
      decompress-response: 6.0.0
      form-data-encoder: 2.1.4
      get-stream: 6.0.1
      http2-wrapper: 2.2.1
      lowercase-keys: 3.0.0
      p-cancelable: 3.0.0
      responselike: 3.0.0

  graceful-fs@4.2.11: {}

  graphemer@1.4.0: {}

  has-bigints@1.1.0: {}

  has-flag@4.0.0: {}

  has-property-descriptors@1.0.2:
    dependencies:
      es-define-property: 1.0.1

  has-proto@1.2.0:
    dependencies:
      dunder-proto: 1.0.1

  has-symbols@1.1.0: {}

  has-tostringtag@1.0.2:
    dependencies:
      has-symbols: 1.1.0

  hasown@2.0.2:
    dependencies:
      function-bind: 1.1.2

  hast-util-to-estree@3.1.3:
    dependencies:
      '@types/estree': 1.0.6
      '@types/estree-jsx': 1.0.5
      '@types/hast': 3.0.4
      comma-separated-tokens: 2.0.3
      devlop: 1.1.0
      estree-util-attach-comments: 3.0.0
      estree-util-is-identifier-name: 3.0.0
      hast-util-whitespace: 3.0.0
      mdast-util-mdx-expression: 2.0.1
      mdast-util-mdx-jsx: 3.2.0
      mdast-util-mdxjs-esm: 2.0.1
      property-information: 7.0.0
      space-separated-tokens: 2.0.2
      style-to-js: 1.1.16
      unist-util-position: 5.0.0
      zwitch: 2.0.4
    transitivePeerDependencies:
      - supports-color

  hast-util-to-html@9.0.5:
    dependencies:
      '@types/hast': 3.0.4
      '@types/unist': 3.0.3
      ccount: 2.0.1
      comma-separated-tokens: 2.0.3
      hast-util-whitespace: 3.0.0
      html-void-elements: 3.0.0
      mdast-util-to-hast: 13.2.0
      property-information: 7.0.0
      space-separated-tokens: 2.0.2
      stringify-entities: 4.0.4
      zwitch: 2.0.4

  hast-util-to-jsx-runtime@2.3.6:
    dependencies:
      '@types/estree': 1.0.6
      '@types/hast': 3.0.4
      '@types/unist': 3.0.3
      comma-separated-tokens: 2.0.3
      devlop: 1.1.0
      estree-util-is-identifier-name: 3.0.0
      hast-util-whitespace: 3.0.0
      mdast-util-mdx-expression: 2.0.1
      mdast-util-mdx-jsx: 3.2.0
      mdast-util-mdxjs-esm: 2.0.1
      property-information: 7.0.0
      space-separated-tokens: 2.0.2
      style-to-js: 1.1.16
      unist-util-position: 5.0.0
      vfile-message: 4.0.2
    transitivePeerDependencies:
      - supports-color

  hast-util-whitespace@3.0.0:
    dependencies:
      '@types/hast': 3.0.4

  hono@4.7.4: {}

  html-void-elements@3.0.0: {}

  http-cache-semantics@4.1.1: {}

  http2-wrapper@2.2.1:
    dependencies:
      quick-lru: 5.1.1
      resolve-alpn: 1.2.1

  human-signals@2.1.0: {}

  ieee754@1.2.1: {}

  ignore@5.3.2: {}

  import-fresh@3.3.1:
    dependencies:
      parent-module: 1.0.1
      resolve-from: 4.0.0

  imurmurhash@0.1.4: {}

  ini@1.3.8: {}

  inline-style-parser@0.2.4: {}

  inspect-with-kind@1.0.5:
    dependencies:
      kind-of: 6.0.3

  internal-slot@1.1.0:
    dependencies:
      es-errors: 1.3.0
      hasown: 2.0.2
      side-channel: 1.1.0

  invariant@2.2.4:
    dependencies:
      loose-envify: 1.4.0

  is-alphabetical@2.0.1: {}

  is-alphanumerical@2.0.1:
    dependencies:
      is-alphabetical: 2.0.1
      is-decimal: 2.0.1

  is-array-buffer@3.0.5:
    dependencies:
      call-bind: 1.0.8
      call-bound: 1.0.4
      get-intrinsic: 1.3.0

  is-arrayish@0.3.2:
    optional: true

  is-async-function@2.1.1:
    dependencies:
      async-function: 1.0.0
      call-bound: 1.0.4
      get-proto: 1.0.1
      has-tostringtag: 1.0.2
      safe-regex-test: 1.1.0

  is-bigint@1.1.0:
    dependencies:
      has-bigints: 1.1.0

  is-boolean-object@1.2.2:
    dependencies:
      call-bound: 1.0.4
      has-tostringtag: 1.0.2

  is-bun-module@1.3.0:
    dependencies:
      semver: 7.7.1

  is-callable@1.2.7: {}

  is-core-module@2.16.1:
    dependencies:
      hasown: 2.0.2

  is-data-view@1.0.2:
    dependencies:
      call-bound: 1.0.4
      get-intrinsic: 1.3.0
      is-typed-array: 1.1.15

  is-date-object@1.1.0:
    dependencies:
      call-bound: 1.0.4
      has-tostringtag: 1.0.2

  is-decimal@2.0.1: {}

  is-docker@2.2.1: {}

  is-extglob@2.1.1: {}

  is-finalizationregistry@1.1.1:
    dependencies:
      call-bound: 1.0.4

  is-fullwidth-code-point@3.0.0: {}

  is-generator-function@1.1.0:
    dependencies:
      call-bound: 1.0.4
      get-proto: 1.0.1
      has-tostringtag: 1.0.2
      safe-regex-test: 1.1.0

  is-glob@4.0.3:
    dependencies:
      is-extglob: 2.1.1

  is-hexadecimal@2.0.1: {}

  is-map@2.0.3: {}

  is-number-object@1.1.1:
    dependencies:
      call-bound: 1.0.4
      has-tostringtag: 1.0.2

  is-number@7.0.0: {}

  is-plain-obj@1.1.0: {}

  is-plain-obj@4.1.0: {}

  is-port-reachable@4.0.0: {}

  is-regex@1.2.1:
    dependencies:
      call-bound: 1.0.4
      gopd: 1.2.0
      has-tostringtag: 1.0.2
      hasown: 2.0.2

  is-set@2.0.3: {}

  is-shared-array-buffer@1.0.4:
    dependencies:
      call-bound: 1.0.4

  is-stream@2.0.1: {}

  is-stream@4.0.1: {}

  is-string@1.1.1:
    dependencies:
      call-bound: 1.0.4
      has-tostringtag: 1.0.2

  is-symbol@1.1.1:
    dependencies:
      call-bound: 1.0.4
      has-symbols: 1.1.0
      safe-regex-test: 1.1.0

  is-typed-array@1.1.15:
    dependencies:
      which-typed-array: 1.1.19

  is-weakmap@2.0.2: {}

  is-weakref@1.1.1:
    dependencies:
      call-bound: 1.0.4

  is-weakset@2.0.4:
    dependencies:
      call-bound: 1.0.4
      get-intrinsic: 1.3.0

  is-wsl@2.2.0:
    dependencies:
      is-docker: 2.2.1

  isarray@2.0.5: {}

  isexe@2.0.0: {}

  iterator.prototype@1.1.5:
    dependencies:
      define-data-property: 1.1.4
      es-object-atoms: 1.1.1
      get-intrinsic: 1.3.0
      get-proto: 1.0.1
      has-symbols: 1.1.0
      set-function-name: 2.0.2

  jackspeak@3.4.3:
    dependencies:
      '@isaacs/cliui': 8.0.2
    optionalDependencies:
      '@pkgjs/parseargs': 0.11.0

  javascript-stringify@2.1.0: {}

  jest-worker@27.5.1:
    dependencies:
      '@types/node': 22.13.10
      merge-stream: 2.0.0
      supports-color: 8.1.1

  jiti@2.4.2: {}

  jotai@2.12.1(@types/react@19.0.10)(react@19.0.0):
    optionalDependencies:
      '@types/react': 19.0.10
      react: 19.0.0

  joycon@3.1.1: {}

  js-tokens@4.0.0: {}

  js-yaml@4.1.0:
    dependencies:
      argparse: 2.0.1

  jsesc@3.0.2: {}

  jsesc@3.1.0: {}

  json-buffer@3.0.1: {}

  json-parse-even-better-errors@2.3.1: {}

  json-schema-traverse@0.4.1: {}

  json-schema-traverse@1.0.0: {}

  json-schema@0.4.0: {}

  json-stable-stringify-without-jsonify@1.0.1: {}

  json5@1.0.2:
    dependencies:
      minimist: 1.2.8

  json5@2.2.3: {}

  jsondiffpatch@0.6.0:
    dependencies:
      '@types/diff-match-patch': 1.0.36
      chalk: 5.4.1
      diff-match-patch: 1.0.5

  jsonfile@6.1.0:
    dependencies:
      universalify: 2.0.1
    optionalDependencies:
      graceful-fs: 4.2.11

  jsx-ast-utils@3.3.5:
    dependencies:
      array-includes: 3.1.8
      array.prototype.flat: 1.3.3
      object.assign: 4.1.7
      object.values: 1.2.1

  keyv@4.5.4:
    dependencies:
      json-buffer: 3.0.1

  kind-of@6.0.3: {}

  levn@0.4.1:
    dependencies:
      prelude-ls: 1.2.1
      type-check: 0.4.0

  lightningcss-darwin-arm64@1.29.2:
    optional: true

  lightningcss-darwin-x64@1.29.2:
    optional: true

  lightningcss-freebsd-x64@1.29.2:
    optional: true

  lightningcss-linux-arm-gnueabihf@1.29.2:
    optional: true

  lightningcss-linux-arm64-gnu@1.29.2:
    optional: true

  lightningcss-linux-arm64-musl@1.29.2:
    optional: true

  lightningcss-linux-x64-gnu@1.29.2:
    optional: true

  lightningcss-linux-x64-musl@1.29.2:
    optional: true

  lightningcss-win32-arm64-msvc@1.29.2:
    optional: true

  lightningcss-win32-x64-msvc@1.29.2:
    optional: true

  lightningcss@1.29.2:
    dependencies:
      detect-libc: 2.0.3
    optionalDependencies:
      lightningcss-darwin-arm64: 1.29.2
      lightningcss-darwin-x64: 1.29.2
      lightningcss-freebsd-x64: 1.29.2
      lightningcss-linux-arm-gnueabihf: 1.29.2
      lightningcss-linux-arm64-gnu: 1.29.2
      lightningcss-linux-arm64-musl: 1.29.2
      lightningcss-linux-x64-gnu: 1.29.2
      lightningcss-linux-x64-musl: 1.29.2
      lightningcss-win32-arm64-msvc: 1.29.2
      lightningcss-win32-x64-msvc: 1.29.2

  lilconfig@3.1.3: {}

  lines-and-columns@1.2.4: {}

  load-tsconfig@0.2.5: {}

  loader-runner@4.3.0: {}

  locate-path@6.0.0:
    dependencies:
      p-locate: 5.0.0

  lodash.merge@4.6.2: {}

  lodash.sortby@4.7.0: {}

  longest-streak@3.1.0: {}

  loose-envify@1.4.0:
    dependencies:
      js-tokens: 4.0.0

  loupe@3.1.3: {}

  lowercase-keys@3.0.0: {}

  lru-cache@10.4.3: {}

  lru-cache@5.1.1:
    dependencies:
      yallist: 3.1.1

  magic-string@0.25.9:
    dependencies:
      sourcemap-codec: 1.4.8

  magic-string@0.30.17:
    dependencies:
      '@jridgewell/sourcemap-codec': 1.5.0

  make-dir@4.0.0:
    dependencies:
      semver: 7.7.1

  map-stream@0.1.0: {}

  markdown-extensions@2.0.0: {}

  math-intrinsics@1.1.0: {}

  mdast-util-from-markdown@2.0.2:
    dependencies:
      '@types/mdast': 4.0.4
      '@types/unist': 3.0.3
      decode-named-character-reference: 1.1.0
      devlop: 1.1.0
      mdast-util-to-string: 4.0.0
      micromark: 4.0.2
      micromark-util-decode-numeric-character-reference: 2.0.2
      micromark-util-decode-string: 2.0.1
      micromark-util-normalize-identifier: 2.0.1
      micromark-util-symbol: 2.0.1
      micromark-util-types: 2.0.2
      unist-util-stringify-position: 4.0.0
    transitivePeerDependencies:
      - supports-color

  mdast-util-mdx-expression@2.0.1:
    dependencies:
      '@types/estree-jsx': 1.0.5
      '@types/hast': 3.0.4
      '@types/mdast': 4.0.4
      devlop: 1.1.0
      mdast-util-from-markdown: 2.0.2
      mdast-util-to-markdown: 2.1.2
    transitivePeerDependencies:
      - supports-color

  mdast-util-mdx-jsx@3.2.0:
    dependencies:
      '@types/estree-jsx': 1.0.5
      '@types/hast': 3.0.4
      '@types/mdast': 4.0.4
      '@types/unist': 3.0.3
      ccount: 2.0.1
      devlop: 1.1.0
      mdast-util-from-markdown: 2.0.2
      mdast-util-to-markdown: 2.1.2
      parse-entities: 4.0.2
      stringify-entities: 4.0.4
      unist-util-stringify-position: 4.0.0
      vfile-message: 4.0.2
    transitivePeerDependencies:
      - supports-color

  mdast-util-mdx@3.0.0:
    dependencies:
      mdast-util-from-markdown: 2.0.2
      mdast-util-mdx-expression: 2.0.1
      mdast-util-mdx-jsx: 3.2.0
      mdast-util-mdxjs-esm: 2.0.1
      mdast-util-to-markdown: 2.1.2
    transitivePeerDependencies:
      - supports-color

  mdast-util-mdxjs-esm@2.0.1:
    dependencies:
      '@types/estree-jsx': 1.0.5
      '@types/hast': 3.0.4
      '@types/mdast': 4.0.4
      devlop: 1.1.0
      mdast-util-from-markdown: 2.0.2
      mdast-util-to-markdown: 2.1.2
    transitivePeerDependencies:
      - supports-color

  mdast-util-phrasing@4.1.0:
    dependencies:
      '@types/mdast': 4.0.4
      unist-util-is: 6.0.0

  mdast-util-to-hast@13.2.0:
    dependencies:
      '@types/hast': 3.0.4
      '@types/mdast': 4.0.4
      '@ungap/structured-clone': 1.3.0
      devlop: 1.1.0
      micromark-util-sanitize-uri: 2.0.1
      trim-lines: 3.0.1
      unist-util-position: 5.0.0
      unist-util-visit: 5.0.0
      vfile: 6.0.3

  mdast-util-to-markdown@2.1.2:
    dependencies:
      '@types/mdast': 4.0.4
      '@types/unist': 3.0.3
      longest-streak: 3.1.0
      mdast-util-phrasing: 4.1.0
      mdast-util-to-string: 4.0.0
      micromark-util-classify-character: 2.0.1
      micromark-util-decode-string: 2.0.1
      unist-util-visit: 5.0.0
      zwitch: 2.0.4

  mdast-util-to-string@4.0.0:
    dependencies:
      '@types/mdast': 4.0.4

  media-query-parser@2.0.2:
    dependencies:
      '@babel/runtime': 7.26.9

  merge-stream@2.0.0: {}

  merge2@1.4.1: {}

  micromark-core-commonmark@2.0.3:
    dependencies:
      decode-named-character-reference: 1.1.0
      devlop: 1.1.0
      micromark-factory-destination: 2.0.1
      micromark-factory-label: 2.0.1
      micromark-factory-space: 2.0.1
      micromark-factory-title: 2.0.1
      micromark-factory-whitespace: 2.0.1
      micromark-util-character: 2.1.1
      micromark-util-chunked: 2.0.1
      micromark-util-classify-character: 2.0.1
      micromark-util-html-tag-name: 2.0.1
      micromark-util-normalize-identifier: 2.0.1
      micromark-util-resolve-all: 2.0.1
      micromark-util-subtokenize: 2.1.0
      micromark-util-symbol: 2.0.1
      micromark-util-types: 2.0.2

  micromark-extension-mdx-expression@3.0.0:
    dependencies:
      '@types/estree': 1.0.6
      devlop: 1.1.0
      micromark-factory-mdx-expression: 2.0.2
      micromark-factory-space: 2.0.1
      micromark-util-character: 2.1.1
      micromark-util-events-to-acorn: 2.0.2
      micromark-util-symbol: 2.0.1
      micromark-util-types: 2.0.2

  micromark-extension-mdx-jsx@3.0.1:
    dependencies:
      '@types/acorn': 4.0.6
      '@types/estree': 1.0.6
      devlop: 1.1.0
      estree-util-is-identifier-name: 3.0.0
      micromark-factory-mdx-expression: 2.0.2
      micromark-factory-space: 2.0.1
      micromark-util-character: 2.1.1
      micromark-util-events-to-acorn: 2.0.2
      micromark-util-symbol: 2.0.1
      micromark-util-types: 2.0.2
      vfile-message: 4.0.2

  micromark-extension-mdx-md@2.0.0:
    dependencies:
      micromark-util-types: 2.0.2

  micromark-extension-mdxjs-esm@3.0.0:
    dependencies:
      '@types/estree': 1.0.6
      devlop: 1.1.0
      micromark-core-commonmark: 2.0.3
      micromark-util-character: 2.1.1
      micromark-util-events-to-acorn: 2.0.2
      micromark-util-symbol: 2.0.1
      micromark-util-types: 2.0.2
      unist-util-position-from-estree: 2.0.0
      vfile-message: 4.0.2

  micromark-extension-mdxjs@3.0.0:
    dependencies:
      acorn: 8.14.1
      acorn-jsx: 5.3.2(acorn@8.14.1)
      micromark-extension-mdx-expression: 3.0.0
      micromark-extension-mdx-jsx: 3.0.1
      micromark-extension-mdx-md: 2.0.0
      micromark-extension-mdxjs-esm: 3.0.0
      micromark-util-combine-extensions: 2.0.1
      micromark-util-types: 2.0.2

  micromark-factory-destination@2.0.1:
    dependencies:
      micromark-util-character: 2.1.1
      micromark-util-symbol: 2.0.1
      micromark-util-types: 2.0.2

  micromark-factory-label@2.0.1:
    dependencies:
      devlop: 1.1.0
      micromark-util-character: 2.1.1
      micromark-util-symbol: 2.0.1
      micromark-util-types: 2.0.2

  micromark-factory-mdx-expression@2.0.2:
    dependencies:
      '@types/estree': 1.0.6
      devlop: 1.1.0
      micromark-factory-space: 2.0.1
      micromark-util-character: 2.1.1
      micromark-util-events-to-acorn: 2.0.2
      micromark-util-symbol: 2.0.1
      micromark-util-types: 2.0.2
      unist-util-position-from-estree: 2.0.0
      vfile-message: 4.0.2

  micromark-factory-space@2.0.1:
    dependencies:
      micromark-util-character: 2.1.1
      micromark-util-types: 2.0.2

  micromark-factory-title@2.0.1:
    dependencies:
      micromark-factory-space: 2.0.1
      micromark-util-character: 2.1.1
      micromark-util-symbol: 2.0.1
      micromark-util-types: 2.0.2

  micromark-factory-whitespace@2.0.1:
    dependencies:
      micromark-factory-space: 2.0.1
      micromark-util-character: 2.1.1
      micromark-util-symbol: 2.0.1
      micromark-util-types: 2.0.2

  micromark-util-character@2.1.1:
    dependencies:
      micromark-util-symbol: 2.0.1
      micromark-util-types: 2.0.2

  micromark-util-chunked@2.0.1:
    dependencies:
      micromark-util-symbol: 2.0.1

  micromark-util-classify-character@2.0.1:
    dependencies:
      micromark-util-character: 2.1.1
      micromark-util-symbol: 2.0.1
      micromark-util-types: 2.0.2

  micromark-util-combine-extensions@2.0.1:
    dependencies:
      micromark-util-chunked: 2.0.1
      micromark-util-types: 2.0.2

  micromark-util-decode-numeric-character-reference@2.0.2:
    dependencies:
      micromark-util-symbol: 2.0.1

  micromark-util-decode-string@2.0.1:
    dependencies:
      decode-named-character-reference: 1.1.0
      micromark-util-character: 2.1.1
      micromark-util-decode-numeric-character-reference: 2.0.2
      micromark-util-symbol: 2.0.1

  micromark-util-encode@2.0.1: {}

  micromark-util-events-to-acorn@2.0.2:
    dependencies:
      '@types/acorn': 4.0.6
      '@types/estree': 1.0.6
      '@types/unist': 3.0.3
      devlop: 1.1.0
      estree-util-visit: 2.0.0
      micromark-util-symbol: 2.0.1
      micromark-util-types: 2.0.2
      vfile-message: 4.0.2

  micromark-util-html-tag-name@2.0.1: {}

  micromark-util-normalize-identifier@2.0.1:
    dependencies:
      micromark-util-symbol: 2.0.1

  micromark-util-resolve-all@2.0.1:
    dependencies:
      micromark-util-types: 2.0.2

  micromark-util-sanitize-uri@2.0.1:
    dependencies:
      micromark-util-character: 2.1.1
      micromark-util-encode: 2.0.1
      micromark-util-symbol: 2.0.1

  micromark-util-subtokenize@2.1.0:
    dependencies:
      devlop: 1.1.0
      micromark-util-chunked: 2.0.1
      micromark-util-symbol: 2.0.1
      micromark-util-types: 2.0.2

  micromark-util-symbol@2.0.1: {}

  micromark-util-types@2.0.2: {}

  micromark@4.0.2:
    dependencies:
      '@types/debug': 4.1.12
      debug: 4.4.0
      decode-named-character-reference: 1.1.0
      devlop: 1.1.0
      micromark-core-commonmark: 2.0.3
      micromark-factory-space: 2.0.1
      micromark-util-character: 2.1.1
      micromark-util-chunked: 2.0.1
      micromark-util-combine-extensions: 2.0.1
      micromark-util-decode-numeric-character-reference: 2.0.2
      micromark-util-encode: 2.0.1
      micromark-util-normalize-identifier: 2.0.1
      micromark-util-resolve-all: 2.0.1
      micromark-util-sanitize-uri: 2.0.1
      micromark-util-subtokenize: 2.1.0
      micromark-util-symbol: 2.0.1
      micromark-util-types: 2.0.2
    transitivePeerDependencies:
      - supports-color

  micromatch@4.0.8:
    dependencies:
      braces: 3.0.3
      picomatch: 2.3.1

  mime-db@1.33.0: {}

  mime-db@1.52.0: {}

  mime-db@1.53.0: {}

  mime-types@2.1.18:
    dependencies:
      mime-db: 1.33.0

  mime-types@2.1.35:
    dependencies:
      mime-db: 1.52.0

  mime@3.0.0: {}

  mimic-fn@2.1.0: {}

  mimic-response@3.1.0: {}

  mimic-response@4.0.0: {}

  miniflare@3.20250224.0:
    dependencies:
      '@cspotcode/source-map-support': 0.8.1
      acorn: 8.14.0
      acorn-walk: 8.3.2
      exit-hook: 2.2.1
      glob-to-regexp: 0.4.1
      stoppable: 1.1.0
      undici: 5.28.5
      workerd: 1.20250224.0
      ws: 8.18.0
      youch: 3.2.3
      zod: 3.22.3
    transitivePeerDependencies:
      - bufferutil
      - utf-8-validate

  minimatch@3.1.2:
    dependencies:
      brace-expansion: 1.1.11

  minimatch@9.0.5:
    dependencies:
      brace-expansion: 2.0.1

  minimist@1.2.8: {}

  minipass@4.2.8: {}

  minipass@7.1.2: {}

  minizlib@3.0.1:
    dependencies:
      minipass: 7.1.2
      rimraf: 5.0.10

  mkdirp@3.0.1: {}

  mlly@1.7.2:
    dependencies:
      acorn: 8.14.0
      pathe: 1.1.2
      pkg-types: 1.2.1
      ufo: 1.5.4

  modern-ahocorasick@1.1.0: {}

  motion-dom@12.4.10:
    dependencies:
      motion-utils: 12.4.10

  motion-utils@12.4.10: {}

  ms@2.0.0: {}

  ms@2.1.3: {}

  mustache@4.2.0: {}

  mz@2.7.0:
    dependencies:
      any-promise: 1.3.0
      object-assign: 4.1.1
      thenify-all: 1.6.0

  nanoid@3.3.9: {}

  natural-compare@1.4.0: {}

  negotiator@0.6.3: {}

  neo-async@2.6.2: {}

  next-mdx-remote@5.0.0(@types/react@19.0.10)(acorn@8.14.1)(react@19.0.0):
    dependencies:
      '@babel/code-frame': 7.26.2
      '@mdx-js/mdx': 3.1.0(acorn@8.14.1)
      '@mdx-js/react': 3.1.0(@types/react@19.0.10)(react@19.0.0)
      react: 19.0.0
      unist-util-remove: 3.1.1
      vfile: 6.0.3
      vfile-matter: 5.0.0
    transitivePeerDependencies:
      - '@types/react'
      - acorn
      - supports-color

  node-releases@2.0.19: {}

  normalize-url@8.0.1: {}

  npm-run-path@4.0.1:
    dependencies:
      path-key: 3.1.1

  object-assign@4.1.1: {}

  object-inspect@1.13.4: {}

  object-keys@1.1.1: {}

  object.assign@4.1.7:
    dependencies:
      call-bind: 1.0.8
      call-bound: 1.0.4
      define-properties: 1.2.1
      es-object-atoms: 1.1.1
      has-symbols: 1.1.0
      object-keys: 1.1.1

  object.entries@1.1.8:
    dependencies:
      call-bind: 1.0.8
      define-properties: 1.2.1
      es-object-atoms: 1.1.1

  object.fromentries@2.0.8:
    dependencies:
      call-bind: 1.0.8
      define-properties: 1.2.1
      es-abstract: 1.23.9
      es-object-atoms: 1.1.1

  object.groupby@1.0.3:
    dependencies:
      call-bind: 1.0.8
      define-properties: 1.2.1
      es-abstract: 1.23.9

  object.values@1.2.1:
    dependencies:
      call-bind: 1.0.8
      call-bound: 1.0.4
      define-properties: 1.2.1
      es-object-atoms: 1.1.1

  ohash@2.0.11: {}

  on-headers@1.0.2: {}

  onetime@5.1.2:
    dependencies:
      mimic-fn: 2.1.0

  oniguruma-to-es@3.1.1:
    dependencies:
      emoji-regex-xs: 1.0.0
      regex: 6.0.1
      regex-recursion: 6.0.2

  optionator@0.9.4:
    dependencies:
      deep-is: 0.1.4
      fast-levenshtein: 2.0.6
      levn: 0.4.1
      prelude-ls: 1.2.1
      type-check: 0.4.0
      word-wrap: 1.2.5

  own-keys@1.0.1:
    dependencies:
      get-intrinsic: 1.3.0
      object-keys: 1.1.1
      safe-push-apply: 1.0.0

  p-cancelable@3.0.0: {}

  p-limit@3.1.0:
    dependencies:
      yocto-queue: 0.1.0

  p-locate@5.0.0:
    dependencies:
      p-limit: 3.1.0

  package-json-from-dist@1.0.1: {}

  parent-module@1.0.1:
    dependencies:
      callsites: 3.1.0

  parse-entities@4.0.2:
    dependencies:
      '@types/unist': 2.0.11
      character-entities-legacy: 3.0.0
      character-reference-invalid: 2.0.1
      decode-named-character-reference: 1.1.0
      is-alphanumerical: 2.0.1
      is-decimal: 2.0.1
      is-hexadecimal: 2.0.1

  path-exists@4.0.0: {}

  path-is-inside@1.0.2: {}

  path-key@3.1.1: {}

  path-parse@1.0.7: {}

  path-scurry@1.11.1:
    dependencies:
      lru-cache: 10.4.3
      minipass: 7.1.2

  path-to-regexp@3.3.0: {}

  path-to-regexp@6.3.0: {}

  pathe@1.1.2: {}

  pathe@2.0.3: {}

  pathval@2.0.0: {}

  pause-stream@0.0.11:
    dependencies:
      through: 2.3.8

  peek-readable@5.4.2: {}

  pend@1.2.0: {}

  picocolors@1.1.1: {}

  picomatch@2.3.1: {}

  picomatch@4.0.2: {}

  pirates@4.0.6: {}

  piscina@4.8.0:
    optionalDependencies:
      '@napi-rs/nice': 1.0.1

  pkg-types@1.2.1:
    dependencies:
      confbox: 0.1.8
      mlly: 1.7.2
      pathe: 1.1.2

  playwright-core@1.51.0: {}

  playwright@1.51.0:
    dependencies:
      playwright-core: 1.51.0
    optionalDependencies:
      fsevents: 2.3.2

  possible-typed-array-names@1.1.0: {}

  postcss-load-config@6.0.1(jiti@2.4.2)(postcss@8.5.3)(tsx@4.19.3)(yaml@2.7.0):
    dependencies:
      lilconfig: 3.1.3
    optionalDependencies:
      jiti: 2.4.2
      postcss: 8.5.3
      tsx: 4.19.3
      yaml: 2.7.0

  postcss-value-parser@4.2.0: {}

  postcss@8.5.3:
    dependencies:
      nanoid: 3.3.9
      picocolors: 1.1.1
      source-map-js: 1.2.1

  prelude-ls@1.2.1: {}

  prettier-plugin-tailwindcss@0.6.11(prettier@3.5.3):
    dependencies:
      prettier: 3.5.3

  prettier@3.5.3: {}

  printable-characters@1.0.42: {}

  prop-types@15.8.1:
    dependencies:
      loose-envify: 1.4.0
      object-assign: 4.1.1
      react-is: 16.13.1

  property-information@7.0.0: {}

  ps-tree@1.2.0:
    dependencies:
      event-stream: 3.3.4

  punycode@2.3.1: {}

  queue-microtask@1.2.3: {}

  quick-lru@5.1.1: {}

  randombytes@2.1.0:
    dependencies:
      safe-buffer: 5.2.1

  range-parser@1.2.0: {}

  rc@1.2.8:
    dependencies:
      deep-extend: 0.6.0
      ini: 1.3.8
      minimist: 1.2.8
      strip-json-comments: 2.0.1

  react-dom@19.0.0(react@19.0.0):
    dependencies:
      react: 19.0.0
      scheduler: 0.25.0

  react-error-boundary@5.0.0(react@19.0.0):
    dependencies:
      '@babel/runtime': 7.26.9
      react: 19.0.0

  react-is@16.13.1: {}

  react-refresh@0.14.2: {}

  react-server-dom-webpack@19.0.0(react-dom@19.0.0(react@19.0.0))(react@19.0.0)(webpack@5.98.0(@swc/core@1.11.8(@swc/helpers@0.5.15))):
    dependencies:
      acorn-loose: 8.4.0
      neo-async: 2.6.2
      react: 19.0.0
      react-dom: 19.0.0(react@19.0.0)
      webpack: 5.98.0(@swc/core@1.11.8(@swc/helpers@0.5.15))
      webpack-sources: 3.2.3

  react-server-dom-webpack@19.0.0(react-dom@19.0.0(react@19.0.0))(react@19.0.0)(webpack@5.98.0(esbuild@0.17.19)):
    dependencies:
      acorn-loose: 8.4.0
      neo-async: 2.6.2
      react: 19.0.0
      react-dom: 19.0.0(react@19.0.0)
      webpack: 5.98.0(esbuild@0.17.19)
      webpack-sources: 3.2.3

  react-server-dom-webpack@19.0.0(react-dom@19.0.0(react@19.0.0))(react@19.0.0)(webpack@5.98.0):
    dependencies:
      acorn-loose: 8.4.0
      neo-async: 2.6.2
      react: 19.0.0
      react-dom: 19.0.0(react@19.0.0)
      webpack: 5.98.0
      webpack-sources: 3.2.3

  react-textarea-autosize@8.5.7(@types/react@19.0.10)(react@19.0.0):
    dependencies:
      '@babel/runtime': 7.26.9
      react: 19.0.0
      use-composed-ref: 1.4.0(@types/react@19.0.10)(react@19.0.0)
      use-latest: 1.3.0(@types/react@19.0.10)(react@19.0.0)
    transitivePeerDependencies:
      - '@types/react'

  react-tweet@3.2.2(react-dom@19.0.0(react@19.0.0))(react@19.0.0):
    dependencies:
      '@swc/helpers': 0.5.15
      clsx: 2.1.1
      react: 19.0.0
      react-dom: 19.0.0(react@19.0.0)
      swr: 2.3.3(react@19.0.0)

  react-wrap-balancer@1.1.1(react@19.0.0):
    dependencies:
      react: 19.0.0

  react@19.0.0: {}

  readdirp@4.1.2: {}

  recma-build-jsx@1.0.0:
    dependencies:
      '@types/estree': 1.0.6
      estree-util-build-jsx: 3.0.1
      vfile: 6.0.3

  recma-jsx@1.0.0(acorn@8.14.1):
    dependencies:
      acorn-jsx: 5.3.2(acorn@8.14.1)
      estree-util-to-js: 2.0.0
      recma-parse: 1.0.0
      recma-stringify: 1.0.0
      unified: 11.0.5
    transitivePeerDependencies:
      - acorn

  recma-parse@1.0.0:
    dependencies:
      '@types/estree': 1.0.6
      esast-util-from-js: 2.0.1
      unified: 11.0.5
      vfile: 6.0.3

  recma-stringify@1.0.0:
    dependencies:
      '@types/estree': 1.0.6
      estree-util-to-js: 2.0.0
      unified: 11.0.5
      vfile: 6.0.3

  reflect.getprototypeof@1.0.10:
    dependencies:
      call-bind: 1.0.8
      define-properties: 1.2.1
      es-abstract: 1.23.9
      es-errors: 1.3.0
      es-object-atoms: 1.1.1
      get-intrinsic: 1.3.0
      get-proto: 1.0.1
      which-builtin-type: 1.2.1

  regenerator-runtime@0.14.1: {}

  regex-recursion@6.0.2:
    dependencies:
      regex-utilities: 2.3.0

  regex-utilities@2.3.0: {}

  regex@6.0.1:
    dependencies:
      regex-utilities: 2.3.0

  regexp.prototype.flags@1.5.4:
    dependencies:
      call-bind: 1.0.8
      define-properties: 1.2.1
      es-errors: 1.3.0
      get-proto: 1.0.1
      gopd: 1.2.0
      set-function-name: 2.0.2

  registry-auth-token@3.3.2:
    dependencies:
      rc: 1.2.8
      safe-buffer: 5.2.1

  registry-url@3.1.0:
    dependencies:
      rc: 1.2.8

  rehype-recma@1.0.0:
    dependencies:
      '@types/estree': 1.0.6
      '@types/hast': 3.0.4
      hast-util-to-estree: 3.1.3
    transitivePeerDependencies:
      - supports-color

  remark-mdx@3.1.0:
    dependencies:
      mdast-util-mdx: 3.0.0
      micromark-extension-mdxjs: 3.0.0
    transitivePeerDependencies:
      - supports-color

  remark-parse@11.0.0:
    dependencies:
      '@types/mdast': 4.0.4
      mdast-util-from-markdown: 2.0.2
      micromark-util-types: 2.0.2
      unified: 11.0.5
    transitivePeerDependencies:
      - supports-color

  remark-rehype@11.1.1:
    dependencies:
      '@types/hast': 3.0.4
      '@types/mdast': 4.0.4
      mdast-util-to-hast: 13.2.0
      unified: 11.0.5
      vfile: 6.0.3

  require-from-string@2.0.2: {}

  require-like@0.1.2: {}

  resolve-alpn@1.2.1: {}

  resolve-from@4.0.0: {}

  resolve-from@5.0.0: {}

  resolve-pkg-maps@1.0.0: {}

  resolve@1.22.10:
    dependencies:
      is-core-module: 2.16.1
      path-parse: 1.0.7
      supports-preserve-symlinks-flag: 1.0.0

  resolve@2.0.0-next.5:
    dependencies:
      is-core-module: 2.16.1
      path-parse: 1.0.7
      supports-preserve-symlinks-flag: 1.0.0

  responselike@3.0.0:
    dependencies:
      lowercase-keys: 3.0.0

  reusify@1.1.0: {}

  rimraf@5.0.10:
    dependencies:
      glob: 10.4.5

  rollup-plugin-inject@3.0.2:
    dependencies:
      estree-walker: 0.6.1
      magic-string: 0.25.9
      rollup-pluginutils: 2.8.2

  rollup-plugin-node-polyfills@0.2.1:
    dependencies:
      rollup-plugin-inject: 3.0.2

  rollup-pluginutils@2.8.2:
    dependencies:
      estree-walker: 0.6.1

  rollup@4.35.0:
    dependencies:
      '@types/estree': 1.0.6
    optionalDependencies:
      '@rollup/rollup-android-arm-eabi': 4.35.0
      '@rollup/rollup-android-arm64': 4.35.0
      '@rollup/rollup-darwin-arm64': 4.35.0
      '@rollup/rollup-darwin-x64': 4.35.0
      '@rollup/rollup-freebsd-arm64': 4.35.0
      '@rollup/rollup-freebsd-x64': 4.35.0
      '@rollup/rollup-linux-arm-gnueabihf': 4.35.0
      '@rollup/rollup-linux-arm-musleabihf': 4.35.0
      '@rollup/rollup-linux-arm64-gnu': 4.35.0
      '@rollup/rollup-linux-arm64-musl': 4.35.0
      '@rollup/rollup-linux-loongarch64-gnu': 4.35.0
      '@rollup/rollup-linux-powerpc64le-gnu': 4.35.0
      '@rollup/rollup-linux-riscv64-gnu': 4.35.0
      '@rollup/rollup-linux-s390x-gnu': 4.35.0
      '@rollup/rollup-linux-x64-gnu': 4.35.0
      '@rollup/rollup-linux-x64-musl': 4.35.0
      '@rollup/rollup-win32-arm64-msvc': 4.35.0
      '@rollup/rollup-win32-ia32-msvc': 4.35.0
      '@rollup/rollup-win32-x64-msvc': 4.35.0
      fsevents: 2.3.3

  rsc-html-stream@0.0.4: {}

  run-parallel@1.2.0:
    dependencies:
      queue-microtask: 1.2.3

  safe-array-concat@1.1.3:
    dependencies:
      call-bind: 1.0.8
      call-bound: 1.0.4
      get-intrinsic: 1.3.0
      has-symbols: 1.1.0
      isarray: 2.0.5

  safe-buffer@5.1.2: {}

  safe-buffer@5.2.1: {}

  safe-push-apply@1.0.0:
    dependencies:
      es-errors: 1.3.0
      isarray: 2.0.5

  safe-regex-test@1.1.0:
    dependencies:
      call-bound: 1.0.4
      es-errors: 1.3.0
      is-regex: 1.2.1

  scheduler@0.25.0: {}

  schema-utils@4.3.0:
    dependencies:
      '@types/json-schema': 7.0.15
      ajv: 8.17.1
      ajv-formats: 2.1.1(ajv@8.17.1)
      ajv-keywords: 5.1.0(ajv@8.17.1)

  secure-json-parse@2.7.0: {}

  seek-bzip@2.0.0:
    dependencies:
      commander: 6.2.1

  semver-regex@4.0.5: {}

  semver-truncate@3.0.0:
    dependencies:
      semver: 7.7.1

  semver@6.3.1: {}

  semver@7.7.1: {}

  serialize-javascript@6.0.2:
    dependencies:
      randombytes: 2.1.0

  seroval-plugins@1.2.1(seroval@1.2.1):
    dependencies:
      seroval: 1.2.1

  seroval@1.2.1: {}

  serve-handler@6.1.6:
    dependencies:
      bytes: 3.0.0
      content-disposition: 0.5.2
      mime-types: 2.1.18
      minimatch: 3.1.2
      path-is-inside: 1.0.2
      path-to-regexp: 3.3.0
      range-parser: 1.2.0

  serve@14.2.4:
    dependencies:
      '@zeit/schemas': 2.36.0
      ajv: 8.12.0
      arg: 5.0.2
      boxen: 7.0.0
      chalk: 5.0.1
      chalk-template: 0.4.0
      clipboardy: 3.0.0
      compression: 1.7.4
      is-port-reachable: 4.0.0
      serve-handler: 6.1.6
      update-check: 1.5.4
    transitivePeerDependencies:
      - supports-color

  server-only@0.0.1: {}

  set-function-length@1.2.2:
    dependencies:
      define-data-property: 1.1.4
      es-errors: 1.3.0
      function-bind: 1.1.2
      get-intrinsic: 1.3.0
      gopd: 1.2.0
      has-property-descriptors: 1.0.2

  set-function-name@2.0.2:
    dependencies:
      define-data-property: 1.1.4
      es-errors: 1.3.0
      functions-have-names: 1.2.3
      has-property-descriptors: 1.0.2

  set-proto@1.0.0:
    dependencies:
      dunder-proto: 1.0.1
      es-errors: 1.3.0
      es-object-atoms: 1.1.1

  sharp@0.33.5:
    dependencies:
      color: 4.2.3
      detect-libc: 2.0.3
      semver: 7.7.1
    optionalDependencies:
      '@img/sharp-darwin-arm64': 0.33.5
      '@img/sharp-darwin-x64': 0.33.5
      '@img/sharp-libvips-darwin-arm64': 1.0.4
      '@img/sharp-libvips-darwin-x64': 1.0.4
      '@img/sharp-libvips-linux-arm': 1.0.5
      '@img/sharp-libvips-linux-arm64': 1.0.4
      '@img/sharp-libvips-linux-s390x': 1.0.4
      '@img/sharp-libvips-linux-x64': 1.0.4
      '@img/sharp-libvips-linuxmusl-arm64': 1.0.4
      '@img/sharp-libvips-linuxmusl-x64': 1.0.4
      '@img/sharp-linux-arm': 0.33.5
      '@img/sharp-linux-arm64': 0.33.5
      '@img/sharp-linux-s390x': 0.33.5
      '@img/sharp-linux-x64': 0.33.5
      '@img/sharp-linuxmusl-arm64': 0.33.5
      '@img/sharp-linuxmusl-x64': 0.33.5
      '@img/sharp-wasm32': 0.33.5
      '@img/sharp-win32-ia32': 0.33.5
      '@img/sharp-win32-x64': 0.33.5
    optional: true

  shebang-command@2.0.0:
    dependencies:
      shebang-regex: 3.0.0

  shebang-regex@3.0.0: {}

  shiki@3.1.0:
    dependencies:
      '@shikijs/core': 3.1.0
      '@shikijs/engine-javascript': 3.1.0
      '@shikijs/engine-oniguruma': 3.1.0
      '@shikijs/langs': 3.1.0
      '@shikijs/themes': 3.1.0
      '@shikijs/types': 3.1.0
      '@shikijs/vscode-textmate': 10.0.2
      '@types/hast': 3.0.4

  side-channel-list@1.0.0:
    dependencies:
      es-errors: 1.3.0
      object-inspect: 1.13.4

  side-channel-map@1.0.1:
    dependencies:
      call-bound: 1.0.4
      es-errors: 1.3.0
      get-intrinsic: 1.3.0
      object-inspect: 1.13.4

  side-channel-weakmap@1.0.2:
    dependencies:
      call-bound: 1.0.4
      es-errors: 1.3.0
      get-intrinsic: 1.3.0
      object-inspect: 1.13.4
      side-channel-map: 1.0.1

  side-channel@1.1.0:
    dependencies:
      es-errors: 1.3.0
      object-inspect: 1.13.4
      side-channel-list: 1.0.0
      side-channel-map: 1.0.1
      side-channel-weakmap: 1.0.2

  siginfo@2.0.0: {}

  signal-exit@3.0.7: {}

  signal-exit@4.1.0: {}

  simple-swizzle@0.2.2:
    dependencies:
      is-arrayish: 0.3.2
    optional: true

  sisteransi@1.0.5: {}

  slash@3.0.0: {}

  solid-js@1.9.5:
    dependencies:
      csstype: 3.1.3
      seroval: 1.2.1
      seroval-plugins: 1.2.1(seroval@1.2.1)

  sort-keys-length@1.0.1:
    dependencies:
      sort-keys: 1.1.2

  sort-keys@1.1.2:
    dependencies:
      is-plain-obj: 1.1.0

  source-map-js@1.2.1: {}

  source-map-support@0.5.21:
    dependencies:
      buffer-from: 1.1.2
      source-map: 0.6.1

  source-map@0.6.1: {}

  source-map@0.7.4: {}

  source-map@0.8.0-beta.0:
    dependencies:
      whatwg-url: 7.1.0

  sourcemap-codec@1.4.8: {}

  space-separated-tokens@2.0.2: {}

  split@0.3.3:
    dependencies:
      through: 2.3.8

  stable-hash@0.0.4: {}

  stackback@0.0.2: {}

  stacktracey@2.1.8:
    dependencies:
      as-table: 1.0.55
      get-source: 2.0.12

  std-env@3.8.1: {}

  stoppable@1.1.0: {}

  stream-combiner@0.0.4:
    dependencies:
      duplexer: 0.1.2

  streamx@2.22.0:
    dependencies:
      fast-fifo: 1.3.2
      text-decoder: 1.2.3
    optionalDependencies:
      bare-events: 2.5.4

  string-width@4.2.3:
    dependencies:
      emoji-regex: 8.0.0
      is-fullwidth-code-point: 3.0.0
      strip-ansi: 6.0.1

  string-width@5.1.2:
    dependencies:
      eastasianwidth: 0.2.0
      emoji-regex: 9.2.2
      strip-ansi: 7.1.0

  string.prototype.matchall@4.0.12:
    dependencies:
      call-bind: 1.0.8
      call-bound: 1.0.4
      define-properties: 1.2.1
      es-abstract: 1.23.9
      es-errors: 1.3.0
      es-object-atoms: 1.1.1
      get-intrinsic: 1.3.0
      gopd: 1.2.0
      has-symbols: 1.1.0
      internal-slot: 1.1.0
      regexp.prototype.flags: 1.5.4
      set-function-name: 2.0.2
      side-channel: 1.1.0

  string.prototype.repeat@1.0.0:
    dependencies:
      define-properties: 1.2.1
      es-abstract: 1.23.9

  string.prototype.trim@1.2.10:
    dependencies:
      call-bind: 1.0.8
      call-bound: 1.0.4
      define-data-property: 1.1.4
      define-properties: 1.2.1
      es-abstract: 1.23.9
      es-object-atoms: 1.1.1
      has-property-descriptors: 1.0.2

  string.prototype.trimend@1.0.9:
    dependencies:
      call-bind: 1.0.8
      call-bound: 1.0.4
      define-properties: 1.2.1
      es-object-atoms: 1.1.1

  string.prototype.trimstart@1.0.8:
    dependencies:
      call-bind: 1.0.8
      define-properties: 1.2.1
      es-object-atoms: 1.1.1

  stringify-entities@4.0.4:
    dependencies:
      character-entities-html4: 2.1.0
      character-entities-legacy: 3.0.0

  strip-ansi@6.0.1:
    dependencies:
      ansi-regex: 5.0.1

  strip-ansi@7.1.0:
    dependencies:
      ansi-regex: 6.1.0

  strip-bom@3.0.0: {}

  strip-dirs@3.0.0:
    dependencies:
      inspect-with-kind: 1.0.5
      is-plain-obj: 1.1.0

  strip-final-newline@2.0.0: {}

  strip-json-comments@2.0.1: {}

  strip-json-comments@3.1.1: {}

  strtok3@9.1.1:
    dependencies:
      '@tokenizer/token': 0.3.0
      peek-readable: 5.4.2

  style-to-js@1.1.16:
    dependencies:
      style-to-object: 1.0.8

  style-to-object@1.0.8:
    dependencies:
      inline-style-parser: 0.2.4

  styleq@0.1.3: {}

  styleq@0.2.1: {}

  stylis@4.3.4: {}

  sucrase@3.35.0:
    dependencies:
      '@jridgewell/gen-mapping': 0.3.8
      commander: 4.1.1
      glob: 10.4.5
      lines-and-columns: 1.2.4
      mz: 2.7.0
      pirates: 4.0.6
      ts-interface-checker: 0.1.13

  supports-color@7.2.0:
    dependencies:
      has-flag: 4.0.0

  supports-color@8.1.1:
    dependencies:
      has-flag: 4.0.0

  supports-preserve-symlinks-flag@1.0.0: {}

  swr@2.3.3(react@19.0.0):
    dependencies:
      dequal: 2.0.3
      react: 19.0.0
      use-sync-external-store: 1.4.0(react@19.0.0)

  tailwindcss@4.0.12: {}

  tapable@2.2.1: {}

  tar-stream@3.1.7:
    dependencies:
      b4a: 1.6.7
      fast-fifo: 1.3.2
      streamx: 2.22.0

  tar@7.4.3:
    dependencies:
      '@isaacs/fs-minipass': 4.0.1
      chownr: 3.0.0
      minipass: 7.1.2
      minizlib: 3.0.1
      mkdirp: 3.0.1
      yallist: 5.0.0

  terminate@2.8.0:
    dependencies:
      ps-tree: 1.2.0

  terser-webpack-plugin@5.3.14(@swc/core@1.11.8(@swc/helpers@0.5.15))(webpack@5.98.0(@swc/core@1.11.8(@swc/helpers@0.5.15))):
    dependencies:
      '@jridgewell/trace-mapping': 0.3.25
      jest-worker: 27.5.1
      schema-utils: 4.3.0
      serialize-javascript: 6.0.2
      terser: 5.39.0
      webpack: 5.98.0(@swc/core@1.11.8(@swc/helpers@0.5.15))
    optionalDependencies:
      '@swc/core': 1.11.8(@swc/helpers@0.5.15)

  terser-webpack-plugin@5.3.14(esbuild@0.17.19)(webpack@5.98.0(esbuild@0.17.19)):
    dependencies:
      '@jridgewell/trace-mapping': 0.3.25
      jest-worker: 27.5.1
      schema-utils: 4.3.0
      serialize-javascript: 6.0.2
      terser: 5.39.0
      webpack: 5.98.0(esbuild@0.17.19)
    optionalDependencies:
      esbuild: 0.17.19

  terser-webpack-plugin@5.3.14(webpack@5.98.0):
    dependencies:
      '@jridgewell/trace-mapping': 0.3.25
      jest-worker: 27.5.1
      schema-utils: 4.3.0
      serialize-javascript: 6.0.2
      terser: 5.39.0
      webpack: 5.98.0

  terser@5.39.0:
    dependencies:
      '@jridgewell/source-map': 0.3.6
      acorn: 8.14.1
      commander: 2.20.3
      source-map-support: 0.5.21

  text-decoder@1.2.3:
    dependencies:
      b4a: 1.6.7

  thenify-all@1.6.0:
    dependencies:
      thenify: 3.3.1

  thenify@3.3.1:
    dependencies:
      any-promise: 1.3.0

  throttleit@2.1.0: {}

  through@2.3.8: {}

  tiny-invariant@1.3.3: {}

  tiny-warning@1.0.3: {}

  tinybench@2.9.0: {}

  tinyexec@0.3.2: {}

  tinyglobby@0.2.12:
    dependencies:
      fdir: 6.4.3(picomatch@4.0.2)
      picomatch: 4.0.2

  tinypool@1.0.2: {}

  tinyrainbow@2.0.0: {}

  tinyspy@3.0.2: {}

  to-regex-range@5.0.1:
    dependencies:
      is-number: 7.0.0

  token-types@6.0.0:
    dependencies:
      '@tokenizer/token': 0.3.0
      ieee754: 1.2.1

  tr46@1.0.1:
    dependencies:
      punycode: 2.3.1

  tree-kill@1.2.2: {}

  trim-lines@3.0.1: {}

  trough@2.2.0: {}

  ts-api-utils@2.0.1(typescript@5.8.2):
    dependencies:
      typescript: 5.8.2

  ts-expect@1.3.0: {}

  ts-interface-checker@0.1.13: {}

  tsconfck@3.1.5(typescript@5.8.2):
    optionalDependencies:
      typescript: 5.8.2

  tsconfig-paths@3.15.0:
    dependencies:
      '@types/json5': 0.0.29
      json5: 1.0.2
      minimist: 1.2.8
      strip-bom: 3.0.0

  tslib@2.8.1: {}

<<<<<<< HEAD
  tsup@8.4.0(@swc/core@1.11.4(@swc/helpers@0.5.15))(jiti@2.4.2)(postcss@8.5.3)(tsx@4.19.3)(typescript@5.7.3)(yaml@2.7.0):
=======
  tsup@8.4.0(@swc/core@1.11.8)(jiti@2.4.2)(postcss@8.5.3)(tsx@4.19.3)(typescript@5.8.2)(yaml@2.7.0):
>>>>>>> 7d113418
    dependencies:
      bundle-require: 5.1.0(esbuild@0.25.0)
      cac: 6.7.14
      chokidar: 4.0.3
      consola: 3.4.0
      debug: 4.4.0
      esbuild: 0.25.0
      joycon: 3.1.1
      picocolors: 1.1.1
      postcss-load-config: 6.0.1(jiti@2.4.2)(postcss@8.5.3)(tsx@4.19.3)(yaml@2.7.0)
      resolve-from: 5.0.0
      rollup: 4.35.0
      source-map: 0.8.0-beta.0
      sucrase: 3.35.0
      tinyexec: 0.3.2
      tinyglobby: 0.2.12
      tree-kill: 1.2.2
    optionalDependencies:
      '@swc/core': 1.11.8(@swc/helpers@0.5.15)
      postcss: 8.5.3
      typescript: 5.8.2
    transitivePeerDependencies:
      - jiti
      - supports-color
      - tsx
      - yaml

  tsx@4.19.3:
    dependencies:
      esbuild: 0.25.0
      get-tsconfig: 4.10.0
    optionalDependencies:
      fsevents: 2.3.3
    optional: true

  tunnel@0.0.6: {}

  type-check@0.4.0:
    dependencies:
      prelude-ls: 1.2.1

  type-fest@2.19.0: {}

  typed-array-buffer@1.0.3:
    dependencies:
      call-bound: 1.0.4
      es-errors: 1.3.0
      is-typed-array: 1.1.15

  typed-array-byte-length@1.0.3:
    dependencies:
      call-bind: 1.0.8
      for-each: 0.3.5
      gopd: 1.2.0
      has-proto: 1.2.0
      is-typed-array: 1.1.15

  typed-array-byte-offset@1.0.4:
    dependencies:
      available-typed-arrays: 1.0.7
      call-bind: 1.0.8
      for-each: 0.3.5
      gopd: 1.2.0
      has-proto: 1.2.0
      is-typed-array: 1.1.15
      reflect.getprototypeof: 1.0.10

  typed-array-length@1.0.7:
    dependencies:
      call-bind: 1.0.8
      for-each: 0.3.5
      gopd: 1.2.0
      is-typed-array: 1.1.15
      possible-typed-array-names: 1.1.0
      reflect.getprototypeof: 1.0.10

  typescript-eslint@8.26.0(eslint@9.22.0(jiti@2.4.2))(typescript@5.8.2):
    dependencies:
      '@typescript-eslint/eslint-plugin': 8.26.0(@typescript-eslint/parser@8.26.0(eslint@9.22.0(jiti@2.4.2))(typescript@5.8.2))(eslint@9.22.0(jiti@2.4.2))(typescript@5.8.2)
      '@typescript-eslint/parser': 8.26.0(eslint@9.22.0(jiti@2.4.2))(typescript@5.8.2)
      '@typescript-eslint/utils': 8.26.0(eslint@9.22.0(jiti@2.4.2))(typescript@5.8.2)
      eslint: 9.22.0(jiti@2.4.2)
      typescript: 5.8.2
    transitivePeerDependencies:
      - supports-color

  typescript@5.8.2: {}

  ufo@1.5.4: {}

  uint8array-extras@1.4.0: {}

  unbox-primitive@1.1.0:
    dependencies:
      call-bound: 1.0.4
      has-bigints: 1.1.0
      has-symbols: 1.1.0
      which-boxed-primitive: 1.1.1

  unbzip2-stream@1.4.3:
    dependencies:
      buffer: 5.7.1
      through: 2.3.8

  undici-types@6.20.0: {}

  undici@5.28.5:
    dependencies:
      '@fastify/busboy': 2.1.1

  unenv@2.0.0-rc.8:
    dependencies:
      defu: 6.1.4
      exsolve: 1.0.4
      ohash: 2.0.11
      pathe: 2.0.3
      ufo: 1.5.4

  unified@11.0.5:
    dependencies:
      '@types/unist': 3.0.3
      bail: 2.0.2
      devlop: 1.1.0
      extend: 3.0.2
      is-plain-obj: 4.1.0
      trough: 2.2.0
      vfile: 6.0.3

  unist-util-is@5.2.1:
    dependencies:
      '@types/unist': 2.0.11

  unist-util-is@6.0.0:
    dependencies:
      '@types/unist': 3.0.3

  unist-util-position-from-estree@2.0.0:
    dependencies:
      '@types/unist': 3.0.3

  unist-util-position@5.0.0:
    dependencies:
      '@types/unist': 3.0.3

  unist-util-remove@3.1.1:
    dependencies:
      '@types/unist': 2.0.11
      unist-util-is: 5.2.1
      unist-util-visit-parents: 5.1.3

  unist-util-stringify-position@4.0.0:
    dependencies:
      '@types/unist': 3.0.3

  unist-util-visit-parents@5.1.3:
    dependencies:
      '@types/unist': 2.0.11
      unist-util-is: 5.2.1

  unist-util-visit-parents@6.0.1:
    dependencies:
      '@types/unist': 3.0.3
      unist-util-is: 6.0.0

  unist-util-visit@5.0.0:
    dependencies:
      '@types/unist': 3.0.3
      unist-util-is: 6.0.0
      unist-util-visit-parents: 6.0.1

  universalify@2.0.1: {}

  update-browserslist-db@1.1.2(browserslist@4.24.4):
    dependencies:
      browserslist: 4.24.4
      escalade: 3.2.0
      picocolors: 1.1.1

  update-check@1.5.4:
    dependencies:
      registry-auth-token: 3.3.2
      registry-url: 3.1.0

  uri-js@4.4.1:
    dependencies:
      punycode: 2.3.1

  use-composed-ref@1.4.0(@types/react@19.0.10)(react@19.0.0):
    dependencies:
      react: 19.0.0
    optionalDependencies:
      '@types/react': 19.0.10

  use-isomorphic-layout-effect@1.2.0(@types/react@19.0.10)(react@19.0.0):
    dependencies:
      react: 19.0.0
    optionalDependencies:
      '@types/react': 19.0.10

  use-latest@1.3.0(@types/react@19.0.10)(react@19.0.0):
    dependencies:
      react: 19.0.0
      use-isomorphic-layout-effect: 1.2.0(@types/react@19.0.10)(react@19.0.0)
    optionalDependencies:
      '@types/react': 19.0.10

  use-sync-external-store@1.4.0(react@19.0.0):
    dependencies:
      react: 19.0.0

  vary@1.1.2: {}

  vfile-matter@5.0.0:
    dependencies:
      vfile: 6.0.3
      yaml: 2.7.0

  vfile-message@4.0.2:
    dependencies:
      '@types/unist': 3.0.3
      unist-util-stringify-position: 4.0.0

  vfile@6.0.3:
    dependencies:
      '@types/unist': 3.0.3
      vfile-message: 4.0.2

  vite-node@1.6.0(@types/node@22.13.10)(lightningcss@1.29.2)(terser@5.39.0):
    dependencies:
      cac: 6.7.14
      debug: 4.4.0
      pathe: 1.1.2
      picocolors: 1.1.1
      vite: 5.4.14(@types/node@22.13.10)(lightningcss@1.29.2)(terser@5.39.0)
    transitivePeerDependencies:
      - '@types/node'
      - less
      - lightningcss
      - sass
      - sass-embedded
      - stylus
      - sugarss
      - supports-color
      - terser

  vite-node@3.0.8(@types/node@22.13.10)(jiti@2.4.2)(lightningcss@1.29.2)(terser@5.39.0)(tsx@4.19.3)(yaml@2.7.0):
    dependencies:
      cac: 6.7.14
      debug: 4.4.0
      es-module-lexer: 1.6.0
      pathe: 2.0.3
      vite: 6.2.1(@types/node@22.13.10)(jiti@2.4.2)(lightningcss@1.29.2)(terser@5.39.0)(tsx@4.19.3)(yaml@2.7.0)
    transitivePeerDependencies:
      - '@types/node'
      - jiti
      - less
      - lightningcss
      - sass
      - sass-embedded
      - stylus
      - sugarss
      - supports-color
      - terser
      - tsx
      - yaml

  vite-plugin-stylex-dev@0.7.5(rollup@4.35.0):
    dependencies:
      '@babel/core': 7.26.0
      '@rollup/pluginutils': 5.1.4(rollup@4.35.0)
      '@stylex-extend/babel-plugin': 0.3.1
      '@stylexjs/babel-plugin': 0.6.1
    transitivePeerDependencies:
      - rollup
      - supports-color

  vite-tsconfig-paths@5.1.4(typescript@5.8.2)(vite@6.2.1(@types/node@22.13.10)(jiti@2.4.2)(lightningcss@1.29.2)(terser@5.39.0)(tsx@4.19.3)(yaml@2.7.0)):
    dependencies:
      debug: 4.4.0
      globrex: 0.1.2
      tsconfck: 3.1.5(typescript@5.8.2)
    optionalDependencies:
      vite: 6.2.1(@types/node@22.13.10)(jiti@2.4.2)(lightningcss@1.29.2)(terser@5.39.0)(tsx@4.19.3)(yaml@2.7.0)
    transitivePeerDependencies:
      - supports-color
      - typescript

  vite@5.4.14(@types/node@22.13.10)(lightningcss@1.29.2)(terser@5.39.0):
    dependencies:
      esbuild: 0.21.5
      postcss: 8.5.3
      rollup: 4.35.0
    optionalDependencies:
      '@types/node': 22.13.10
      fsevents: 2.3.3
      lightningcss: 1.29.2
      terser: 5.39.0

  vite@6.2.1(@types/node@22.13.10)(jiti@2.4.2)(lightningcss@1.29.2)(terser@5.39.0)(tsx@4.19.3)(yaml@2.7.0):
    dependencies:
      esbuild: 0.25.0
      postcss: 8.5.3
      rollup: 4.35.0
    optionalDependencies:
      '@types/node': 22.13.10
      fsevents: 2.3.3
      jiti: 2.4.2
      lightningcss: 1.29.2
      terser: 5.39.0
      tsx: 4.19.3
      yaml: 2.7.0

  vitest@3.0.8(@types/debug@4.1.12)(@types/node@22.13.10)(jiti@2.4.2)(lightningcss@1.29.2)(terser@5.39.0)(tsx@4.19.3)(yaml@2.7.0):
    dependencies:
      '@vitest/expect': 3.0.8
      '@vitest/mocker': 3.0.8(vite@6.2.1(@types/node@22.13.10)(jiti@2.4.2)(lightningcss@1.29.2)(terser@5.39.0)(tsx@4.19.3)(yaml@2.7.0))
      '@vitest/pretty-format': 3.0.8
      '@vitest/runner': 3.0.8
      '@vitest/snapshot': 3.0.8
      '@vitest/spy': 3.0.8
      '@vitest/utils': 3.0.8
      chai: 5.2.0
      debug: 4.4.0
      expect-type: 1.2.0
      magic-string: 0.30.17
      pathe: 2.0.3
      std-env: 3.8.1
      tinybench: 2.9.0
      tinyexec: 0.3.2
      tinypool: 1.0.2
      tinyrainbow: 2.0.0
      vite: 6.2.1(@types/node@22.13.10)(jiti@2.4.2)(lightningcss@1.29.2)(terser@5.39.0)(tsx@4.19.3)(yaml@2.7.0)
      vite-node: 3.0.8(@types/node@22.13.10)(jiti@2.4.2)(lightningcss@1.29.2)(terser@5.39.0)(tsx@4.19.3)(yaml@2.7.0)
      why-is-node-running: 2.3.0
    optionalDependencies:
      '@types/debug': 4.1.12
      '@types/node': 22.13.10
    transitivePeerDependencies:
      - jiti
      - less
      - lightningcss
      - msw
      - sass
      - sass-embedded
      - stylus
      - sugarss
      - supports-color
      - terser
      - tsx
      - yaml

  wait-port@1.1.0:
    dependencies:
      chalk: 4.1.2
      commander: 9.5.0
      debug: 4.4.0
    transitivePeerDependencies:
      - supports-color

  watchpack@2.4.2:
    dependencies:
      glob-to-regexp: 0.4.1
      graceful-fs: 4.2.11

  webidl-conversions@4.0.2: {}

  webpack-sources@3.2.3: {}

  webpack@5.98.0:
    dependencies:
      '@types/eslint-scope': 3.7.7
      '@types/estree': 1.0.6
      '@webassemblyjs/ast': 1.14.1
      '@webassemblyjs/wasm-edit': 1.14.1
      '@webassemblyjs/wasm-parser': 1.14.1
      acorn: 8.14.1
      browserslist: 4.24.4
      chrome-trace-event: 1.0.4
      enhanced-resolve: 5.18.1
      es-module-lexer: 1.6.0
      eslint-scope: 5.1.1
      events: 3.3.0
      glob-to-regexp: 0.4.1
      graceful-fs: 4.2.11
      json-parse-even-better-errors: 2.3.1
      loader-runner: 4.3.0
      mime-types: 2.1.35
      neo-async: 2.6.2
      schema-utils: 4.3.0
      tapable: 2.2.1
      terser-webpack-plugin: 5.3.14(webpack@5.98.0)
      watchpack: 2.4.2
      webpack-sources: 3.2.3
    transitivePeerDependencies:
      - '@swc/core'
      - esbuild
      - uglify-js

  webpack@5.98.0(@swc/core@1.11.8(@swc/helpers@0.5.15)):
    dependencies:
      '@types/eslint-scope': 3.7.7
      '@types/estree': 1.0.6
      '@webassemblyjs/ast': 1.14.1
      '@webassemblyjs/wasm-edit': 1.14.1
      '@webassemblyjs/wasm-parser': 1.14.1
      acorn: 8.14.1
      browserslist: 4.24.4
      chrome-trace-event: 1.0.4
      enhanced-resolve: 5.18.1
      es-module-lexer: 1.6.0
      eslint-scope: 5.1.1
      events: 3.3.0
      glob-to-regexp: 0.4.1
      graceful-fs: 4.2.11
      json-parse-even-better-errors: 2.3.1
      loader-runner: 4.3.0
      mime-types: 2.1.35
      neo-async: 2.6.2
      schema-utils: 4.3.0
      tapable: 2.2.1
      terser-webpack-plugin: 5.3.14(@swc/core@1.11.8(@swc/helpers@0.5.15))(webpack@5.98.0(@swc/core@1.11.8(@swc/helpers@0.5.15)))
      watchpack: 2.4.2
      webpack-sources: 3.2.3
    transitivePeerDependencies:
      - '@swc/core'
      - esbuild
      - uglify-js

  webpack@5.98.0(esbuild@0.17.19):
    dependencies:
      '@types/eslint-scope': 3.7.7
      '@types/estree': 1.0.6
      '@webassemblyjs/ast': 1.14.1
      '@webassemblyjs/wasm-edit': 1.14.1
      '@webassemblyjs/wasm-parser': 1.14.1
      acorn: 8.14.1
      browserslist: 4.24.4
      chrome-trace-event: 1.0.4
      enhanced-resolve: 5.18.1
      es-module-lexer: 1.6.0
      eslint-scope: 5.1.1
      events: 3.3.0
      glob-to-regexp: 0.4.1
      graceful-fs: 4.2.11
      json-parse-even-better-errors: 2.3.1
      loader-runner: 4.3.0
      mime-types: 2.1.35
      neo-async: 2.6.2
      schema-utils: 4.3.0
      tapable: 2.2.1
      terser-webpack-plugin: 5.3.14(esbuild@0.17.19)(webpack@5.98.0(esbuild@0.17.19))
      watchpack: 2.4.2
      webpack-sources: 3.2.3
    transitivePeerDependencies:
      - '@swc/core'
      - esbuild
      - uglify-js

  whatwg-url@7.1.0:
    dependencies:
      lodash.sortby: 4.7.0
      tr46: 1.0.1
      webidl-conversions: 4.0.2

  which-boxed-primitive@1.1.1:
    dependencies:
      is-bigint: 1.1.0
      is-boolean-object: 1.2.2
      is-number-object: 1.1.1
      is-string: 1.1.1
      is-symbol: 1.1.1

  which-builtin-type@1.2.1:
    dependencies:
      call-bound: 1.0.4
      function.prototype.name: 1.1.8
      has-tostringtag: 1.0.2
      is-async-function: 2.1.1
      is-date-object: 1.1.0
      is-finalizationregistry: 1.1.1
      is-generator-function: 1.1.0
      is-regex: 1.2.1
      is-weakref: 1.1.1
      isarray: 2.0.5
      which-boxed-primitive: 1.1.1
      which-collection: 1.0.2
      which-typed-array: 1.1.19

  which-collection@1.0.2:
    dependencies:
      is-map: 2.0.3
      is-set: 2.0.3
      is-weakmap: 2.0.2
      is-weakset: 2.0.4

  which-typed-array@1.1.19:
    dependencies:
      available-typed-arrays: 1.0.7
      call-bind: 1.0.8
      call-bound: 1.0.4
      for-each: 0.3.5
      get-proto: 1.0.1
      gopd: 1.2.0
      has-tostringtag: 1.0.2

  which@2.0.2:
    dependencies:
      isexe: 2.0.0

  why-is-node-running@2.3.0:
    dependencies:
      siginfo: 2.0.0
      stackback: 0.0.2

  widest-line@4.0.1:
    dependencies:
      string-width: 5.1.2

  word-wrap@1.2.5: {}

  workerd@1.20250224.0:
    optionalDependencies:
      '@cloudflare/workerd-darwin-64': 1.20250224.0
      '@cloudflare/workerd-darwin-arm64': 1.20250224.0
      '@cloudflare/workerd-linux-64': 1.20250224.0
      '@cloudflare/workerd-linux-arm64': 1.20250224.0
      '@cloudflare/workerd-windows-64': 1.20250224.0

  wrangler@3.114.0:
    dependencies:
      '@cloudflare/kv-asset-handler': 0.3.4
      '@cloudflare/unenv-preset': 2.0.0(unenv@2.0.0-rc.8)(workerd@1.20250224.0)
      '@esbuild-plugins/node-globals-polyfill': 0.2.3(esbuild@0.17.19)
      '@esbuild-plugins/node-modules-polyfill': 0.2.2(esbuild@0.17.19)
      blake3-wasm: 2.1.5
      esbuild: 0.17.19
      miniflare: 3.20250224.0
      path-to-regexp: 6.3.0
      unenv: 2.0.0-rc.8
      workerd: 1.20250224.0
    optionalDependencies:
      fsevents: 2.3.3
      sharp: 0.33.5
    transitivePeerDependencies:
      - bufferutil
      - utf-8-validate

  wrap-ansi@7.0.0:
    dependencies:
      ansi-styles: 4.3.0
      string-width: 4.2.3
      strip-ansi: 6.0.1

  wrap-ansi@8.1.0:
    dependencies:
      ansi-styles: 6.2.1
      string-width: 5.1.2
      strip-ansi: 7.1.0

  ws@8.18.0: {}

  yallist@3.1.1: {}

  yallist@5.0.0: {}

  yaml@2.7.0: {}

  yauzl@3.2.0:
    dependencies:
      buffer-crc32: 0.2.13
      pend: 1.2.0

  yocto-queue@0.1.0: {}

  youch@3.2.3:
    dependencies:
      cookie: 0.5.0
      mustache: 4.2.0
      stacktracey: 2.1.8

  zod-to-json-schema@3.24.3(zod@3.24.2):
    dependencies:
      zod: 3.24.2

  zod@3.22.3: {}

  zod@3.24.2: {}

  zwitch@2.0.4: {}<|MERGE_RESOLUTION|>--- conflicted
+++ resolved
@@ -1429,11 +1429,7 @@
         version: 7.4.3
       tsup:
         specifier: ^8.4.0
-<<<<<<< HEAD
-        version: 8.4.0(@swc/core@1.11.4(@swc/helpers@0.5.15))(jiti@2.4.2)(postcss@8.5.3)(tsx@4.19.3)(typescript@5.7.3)(yaml@2.7.0)
-=======
         version: 8.4.0(@swc/core@1.11.8)(jiti@2.4.2)(postcss@8.5.3)(tsx@4.19.3)(typescript@5.8.2)(yaml@2.7.0)
->>>>>>> 7d113418
       update-check:
         specifier: ^1.5.4
         version: 1.5.4
@@ -7751,14 +7747,11 @@
     dependencies:
       undici-types: 6.20.0
 
-<<<<<<< HEAD
-=======
   '@types/prompts@2.4.9':
     dependencies:
       '@types/node': 22.13.10
       kleur: 3.0.3
 
->>>>>>> 7d113418
   '@types/react-dom@19.0.4(@types/react@19.0.10)':
     dependencies:
       '@types/react': 19.0.10
@@ -8889,11 +8882,7 @@
     transitivePeerDependencies:
       - supports-color
 
-<<<<<<< HEAD
-  eslint-module-utils@2.12.0(@typescript-eslint/parser@8.25.0(eslint@9.21.0(jiti@2.4.2))(typescript@5.7.3))(eslint-import-resolver-node@0.3.9)(eslint-import-resolver-typescript@3.8.3)(eslint@9.21.0(jiti@2.4.2)):
-=======
   eslint-module-utils@2.12.0(@typescript-eslint/parser@8.26.0(eslint@9.22.0(jiti@2.4.2))(typescript@5.8.2))(eslint-import-resolver-node@0.3.9)(eslint-import-resolver-typescript@3.8.3(eslint-plugin-import@2.31.0)(eslint@9.22.0(jiti@2.4.2)))(eslint@9.22.0(jiti@2.4.2)):
->>>>>>> 7d113418
     dependencies:
       debug: 3.2.7
     optionalDependencies:
@@ -8915,11 +8904,7 @@
       doctrine: 2.1.0
       eslint: 9.22.0(jiti@2.4.2)
       eslint-import-resolver-node: 0.3.9
-<<<<<<< HEAD
-      eslint-module-utils: 2.12.0(@typescript-eslint/parser@8.25.0(eslint@9.21.0(jiti@2.4.2))(typescript@5.7.3))(eslint-import-resolver-node@0.3.9)(eslint-import-resolver-typescript@3.8.3)(eslint@9.21.0(jiti@2.4.2))
-=======
       eslint-module-utils: 2.12.0(@typescript-eslint/parser@8.26.0(eslint@9.22.0(jiti@2.4.2))(typescript@5.8.2))(eslint-import-resolver-node@0.3.9)(eslint-import-resolver-typescript@3.8.3(eslint-plugin-import@2.31.0)(eslint@9.22.0(jiti@2.4.2)))(eslint@9.22.0(jiti@2.4.2))
->>>>>>> 7d113418
       hasown: 2.0.2
       is-core-module: 2.16.1
       is-glob: 4.0.3
@@ -11200,11 +11185,7 @@
 
   tslib@2.8.1: {}
 
-<<<<<<< HEAD
-  tsup@8.4.0(@swc/core@1.11.4(@swc/helpers@0.5.15))(jiti@2.4.2)(postcss@8.5.3)(tsx@4.19.3)(typescript@5.7.3)(yaml@2.7.0):
-=======
   tsup@8.4.0(@swc/core@1.11.8)(jiti@2.4.2)(postcss@8.5.3)(tsx@4.19.3)(typescript@5.8.2)(yaml@2.7.0):
->>>>>>> 7d113418
     dependencies:
       bundle-require: 5.1.0(esbuild@0.25.0)
       cac: 6.7.14
