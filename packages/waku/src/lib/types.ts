import type { ReactNode } from 'react';

<<<<<<< HEAD
import type { Middleware } from '../config.js';
=======
import type { Config } from '../config.js';
import type { ConfigPrd } from '../lib/config.js';
>>>>>>> 7a3c005a
import type { PathSpec } from '../lib/utils/path.js';

type Elements = Record<string, unknown>;

type RenderRsc<Opts = unknown> = (
  elements: Record<string, unknown>,
  options?: Opts,
) => Promise<ReadableStream>;

type RenderHtml<Opts = unknown> = (
  elements: Elements,
  html: ReactNode,
  options: { rscPath: string; actionResult?: unknown } & Opts,
) => Promise<{
  body: ReadableStream & { allReady: Promise<void> };
  headers: Record<'content-type', string>;
}>;

// This API is still unstable
export type HandleRequest = (
  input: (
    | { type: 'component'; rscPath: string; rscParams: unknown }
    | {
        type: 'function';
        fn: (...args: unknown[]) => Promise<unknown>;
        args: unknown[];
      }
    | {
        type: 'action';
        fn: () => Promise<unknown>;
        pathname: string;
      }
    | { type: 'custom'; pathname: string }
  ) & {
    req: HandlerReq;
  },
  utils: {
    renderRsc: RenderRsc;
    renderHtml: RenderHtml;
  },
) => Promise<ReadableStream | HandlerRes | null | undefined>;

// needs better name (it's not just config)
type BuildConfig =
  | {
      type: 'file';
      pathname: string;
      body: Promise<ReadableStream>;
    }
  | {
      type: 'htmlHead';
      pathSpec: PathSpec;
      head?: string;
    }
  | {
      type: 'defaultHtml';
      pathname: string;
      head?: string;
    };

// This API is still unstable
export type HandleBuild = (utils: {
  renderRsc: RenderRsc<{ moduleIdCallback?: (id: string) => void }>;
  renderHtml: RenderHtml<{ htmlHead?: string }>;
  rscPath2pathname: (rscPath: string) => string;
  unstable_generatePrefetchCode: (
    rscPaths: Iterable<string>,
    moduleIds: Iterable<string>,
  ) => string;
  unstable_collectClientModules: (elements: Elements) => Promise<string[]>;
}) => AsyncIterable<BuildConfig> | null;

export type EntriesDev = {
  default: {
    handleRequest: HandleRequest;
    handleBuild: HandleBuild;
  };
};

export type EntriesPrd = EntriesDev & {
<<<<<<< HEAD
  loadMiddleware: () => Promise<{ default: Middleware }>[];
=======
  // TODO eliminate loadConfig
  loadConfig: () => Promise<Config>;
  configPrd: ConfigPrd;
>>>>>>> 7a3c005a
  loadModule: (id: string) => Promise<unknown>;
  dynamicHtmlPaths: [pathSpec: PathSpec, htmlHead: string][];
  publicIndexHtml: string;
  loadPlatformData?: (key: string) => Promise<unknown>;
};

export type HandlerReq = {
  body: ReadableStream | null;
  url: URL;
  method: string;
  headers: Readonly<Record<string, string>>;
};

export type HandlerRes = {
  body?: ReadableStream;
  headers?: Record<string, string | string[]>;
  status?: number;
};<|MERGE_RESOLUTION|>--- conflicted
+++ resolved
@@ -1,11 +1,7 @@
 import type { ReactNode } from 'react';
 
-<<<<<<< HEAD
 import type { Middleware } from '../config.js';
-=======
-import type { Config } from '../config.js';
 import type { ConfigPrd } from '../lib/config.js';
->>>>>>> 7a3c005a
 import type { PathSpec } from '../lib/utils/path.js';
 
 type Elements = Record<string, unknown>;
@@ -86,13 +82,8 @@
 };
 
 export type EntriesPrd = EntriesDev & {
-<<<<<<< HEAD
   loadMiddleware: () => Promise<{ default: Middleware }>[];
-=======
-  // TODO eliminate loadConfig
-  loadConfig: () => Promise<Config>;
   configPrd: ConfigPrd;
->>>>>>> 7a3c005a
   loadModule: (id: string) => Promise<unknown>;
   dynamicHtmlPaths: [pathSpec: PathSpec, htmlHead: string][];
   publicIndexHtml: string;
